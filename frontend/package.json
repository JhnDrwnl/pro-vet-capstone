--- conflicted
+++ resolved
@@ -18,11 +18,7 @@
     "chart.js": "^4.4.7",
     "date-fns": "^4.1.0",
     "file-saver": "^2.0.5",
-<<<<<<< HEAD
-    "firebase": "^11.4.0",
-=======
     "firebase": "^9.23.0",
->>>>>>> 3de81feb
     "html2canvas": "^1.4.1",
     "jspdf": "^3.0.0",
     "lord-icon-element": "^4.1.2",
