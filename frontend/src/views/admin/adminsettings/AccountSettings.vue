--- conflicted
+++ resolved
@@ -1,6 +1,5 @@
 <!-- views/adminsettings/AccountSettings.vue -->
 <template>
-<<<<<<< HEAD
   <div class="min-h-screen p-6 bg-white rounded-lg ">
     <div class="mb-8">
       <h1 class="text-2xl font-semibold text-gray-900">Account Settings</h1>
@@ -16,8 +15,8 @@
           :class="[
                   'px-4 py-2 text-sm font-medium rounded-full transition-colors',
             currentTab === tab.id 
-              ? 'bg-[#EBF5FF] text-[#0066FF]'
-                : 'text-gray-500 hover:bg-gray-100'
+               ? 'bg-[#EBF5FF] text-[#0066FF]'
+              : 'text-gray-800 hover:text-gray-700'
           ]"
         >
           <div class="flex items-center space-x-2">
@@ -28,90 +27,6 @@
       </li>
     </ul>
   </div>
-
-  <!-- Main Content -->
-  <div class="max-w-7xl mx-auto">
-    <!-- Account Tab Content -->
-    <div v-if="currentTab === 'account'" class="grid grid-cols-1 md:grid-cols-2 gap-6">
-      <!-- Change Profile Container -->
-      <div class="bg-white rounded-lg shadow-sm border border-gray-200">
-        <div class="p-6">
-          <div class="border-b border-gray-200 pb-4">
-            <h2 class="text-xl font-semibold text-gray-900">Change Profile</h2>
-            <p class="text-sm text-gray-500 mt-1">Change your profile picture from here</p>
-          </div>
-          
-          <div class="mt-6 flex flex-col items-center">
-            <div class="relative">
-              <img
-                :src="profileImage || '/placeholder.svg?height=120&width=120'"
-                alt="Profile"
-                class="w-32 h-32 rounded-full bg-gray-100 object-cover border-4 border-white shadow-lg"
-              />
-            </div>
-            
-            <div class="mt-6 flex space-x-3">
-              <button
-                @click="$refs.fileInput.click()"
-                class="px-4 py-2 bg-blue-500 text-white rounded-full shadow-md hover:bg-blue-600 transition-colors flex items-center space-x-2"
-              >
-                <UploadIcon class="w-4 h-4" />
-                <span>Upload</span>
-              </button>
-              <button
-                @click="resetImage"
-                class="px-4 py-2 border border-orange-300 text-orange-400  shadow-md rounded-full hover:bg-gray-50 transition-colors flex items-center space-x-2"
-              >
-                <RefreshCcwIcon class="w-4 h-4" />
-                <span>Reset</span>
-              </button>
-              <input
-                ref="fileInput"
-                type="file"
-                accept="image/jpeg,image/png,image/gif"
-                class="hidden"
-                @change="handleImageUpload"
-              />
-            </div>
-            
-            <div class="mt-4 text-center">
-              <p class="text-sm text-gray-500">
-                Allowed JPG, GIF or PNG. Max size of 800K
-              </p>
-            </div>
-          </div>
-        </div>
-=======
-  <div class="min-h-screen bg-gray-100">
-    <!-- Main container with rounded corners -->
-    <div class="bg-white shadow-md rounded-2xl p-4 sm:p-6 md:p-8 mb-6">
-      <div class="mb-6">
-        <h1 class="text-xl sm:text-2xl font-semibold text-gray-900">Account Settings</h1>
-        <p class="text-sm sm:text-base text-gray-500 mt-1">Manage your account preferences.</p>
->>>>>>> 3de81feb
-      </div>
-
-      <!-- Navigation Tabs - Left aligned, compact, and scrollable when needed -->
-      <div class="border-b mb-6 sm:mb-8 overflow-x-auto">
-        <ul class="flex justify-start space-x-2 sm:space-x-8 md:space-x-12 pb-4 min-w-max">
-          <li v-for="tab in tabs" :key="tab.id">
-            <button
-              @click="currentTab = tab.id"
-              :class="[
-                'px-2 sm:px-4 py-1.5 sm:py-2 text-xs sm:text-sm font-medium rounded-full transition-colors',
-                currentTab === tab.id 
-                  ? 'bg-[#EBF5FF] text-[#0066FF]'
-                  : 'text-gray-800 hover:text-gray-700'
-              ]"
-            >
-              <div class="flex items-center">
-                <component :is="tab.icon" class="w-4 h-4 sm:w-5 sm:h-5" />
-                <span class="ml-1 sm:ml-2">{{ tab.name }}</span>
-              </div>
-            </button>
-          </li>
-        </ul>
-      </div>
 
       <!-- Main Content -->
       <div>
