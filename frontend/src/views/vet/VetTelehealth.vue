<!-- views/vet/VetTelehealth -->
<template>
  <div class="bg-white p-6 rounded-2xl">
    <!-- Header Section -->
    <div class="mb-6">
      <h2 class="text-2xl font-medium text-gray-900">Telehealth Appointments</h2>
      <p class="text-gray-500 mt-1">View and manage telehealth appointments.</p>
    </div>
    
    <!-- Search and Actions -->
    <div class="flex flex-col sm:flex-row justify-between items-start sm:items-center mb-6 gap-4">
      <div class="flex items-center gap-2 w-full sm:w-auto">
        <div class="relative flex-1 sm:flex-none">
          <input 
            v-model="search" 
            class="w-full sm:w-[300px] pl-10 pr-4 py-2 border border-gray-200 rounded-lg focus:outline-none focus:ring-2 focus:ring-gray-200"
            placeholder="Search appointments..."
          />
          <SearchIcon class="w-5 h-5 text-gray-400 absolute left-3 top-1/2 transform -translate-y-1/2" />
        </div>
        <div class="relative">
          <button 
            @click="toggleFilters"
            class="p-2 border border-gray-200 rounded-lg hover:bg-gray-50"
          >
            <FilterIcon class="w-5 h-5 text-gray-500" />
          </button>
          <!-- Filter Dropdown - Updated to match user's screenshot -->
          <div v-if="showFilters" class="absolute top-full mt-2 left-0 w-48 sm:w-56 bg-white rounded-lg shadow-lg border border-gray-200 py-2 z-10">
            <div class="px-3 sm:px-4 py-1.5 sm:py-2 text-xs sm:text-sm font-medium text-gray-700 border-b border-gray-100">Filter by:</div>
            <button 
              @click="toggleStatusFilter('all')"
              class="w-full px-3 sm:px-4 py-1.5 sm:py-2 text-left text-xs sm:text-sm hover:bg-gray-50"
              :class="{ 'text-blue-600': filters.status === 'all' }"
            >
              All Appointments
            </button>
            <button 
              @click="toggleStatusFilter('approved')"
              class="w-full px-3 sm:px-4 py-1.5 sm:py-2 text-left text-xs sm:text-sm hover:bg-gray-50"
              :class="{ 'text-blue-600': filters.status === 'approved' }"
            >
              Approved
            </button>
            <button 
              @click="toggleStatusFilter('pending')"
              class="w-full px-3 sm:px-4 py-1.5 sm:py-2 text-left text-xs sm:text-sm hover:bg-gray-50"
              :class="{ 'text-blue-600': filters.status === 'pending' }"
            >
              Pending
            </button>
            <button 
              @click="toggleStatusFilter('ended')"
              class="w-full px-3 sm:px-4 py-1.5 sm:py-2 text-left text-xs sm:text-sm hover:bg-gray-50"
              :class="{ 'text-blue-600': filters.status === 'ended' }"
            >
              Ended
            </button>
            <button 
              @click="toggleStatusFilter('completed')"
              class="w-full px-3 sm:px-4 py-1.5 sm:py-2 text-left text-xs sm:text-sm hover:bg-gray-50"
              :class="{ 'text-blue-600': filters.status === 'completed' }"
            >
              Completed
            </button>
            <button 
              @click="toggleStatusFilter('cancelled')"
              class="w-full px-3 sm:px-4 py-1.5 sm:py-2 text-left text-xs sm:text-sm hover:bg-gray-50"
              :class="{ 'text-blue-600': filters.status === 'cancelled' }"
            >
              Cancelled
            </button>
          </div>
        </div>
      </div>
      <div class="flex justify-end gap-2 w-full sm:w-auto">
        <button 
          @click="exportToCSV"
          class="flex items-center justify-center gap-1 sm:gap-2 px-3 py-1.5 sm:px-4 sm:py-2 bg-green-500 text-white rounded-full hover:bg-green-600 text-xs sm:text-sm w-auto"
        >
          <DownloadIcon class="w-3 h-3 sm:w-4 sm:h-4" />
          Export CSV
        </button>
      </div>
    </div>
    
    <!-- Active Filters Display -->
    <div v-if="filters.status && filters.status !== 'all'" class="mb-4 flex flex-wrap gap-2">
      <div class="text-sm text-gray-500 py-1">Active filters:</div>
      
      <div class="inline-flex items-center gap-1 px-3 py-1 bg-[#EBF5FF] text-[#0066FF] rounded-full text-xs capitalize">
        <span>{{ filters.status }}</span>
        <button @click="clearStatusFilter" class="text-[#0066FF] hover:text-blue-700">
          <XIcon class="w-3 h-3" />
        </button>
      </div>
    </div>
    
    <!-- Table -->
    <div v-if="!initialLoading && !activeCall" class="border border-gray-200 rounded-lg overflow-hidden">
      <!-- Responsive Table - Works on all screen sizes with horizontal scroll -->
      <div class="overflow-x-auto scrollbar-thin scrollbar-thumb-gray-300 scrollbar-track-transparent hover:scrollbar-thumb-gray-400">
        <table class="min-w-full divide-y divide-gray-200">
          <thead class="bg-gray-50">
            <tr>
              <th v-for="header in headers" :key="header.key" 
                  @click="sortBy(header.key)"
                  class="px-6 py-4 text-left text-sm font-medium text-gray-500 cursor-pointer whitespace-nowrap">
                <div class="flex items-center">
                  {{ header.label }}
                  <div class="flex flex-col ml-1">
                    <span :class="['text-[10px] leading-none', { 'text-gray-800': sortKey === header.key && sortOrder === 'asc' }]" >▲</span>
                    <span :class="['text-[10px] leading-none', { 'text-gray-800': sortKey === header.key && sortOrder === 'desc' }]">▼</span>
                  </div>
                </div>
              </th>
            </tr>
          </thead>
          <tbody class="bg-white divide-y divide-gray-200">
            <tr v-for="appointment in paginatedAppointments" :key="appointment.id" 
                class="hover:bg-gray-50 transition-colors duration-150">
              <td class="px-6 py-4 whitespace-nowrap">
                <div class="flex items-center">
                  <div class="w-8 h-8 rounded-full bg-gray-200 flex items-center justify-center overflow-hidden mr-3">
                    <img 
                      v-if="appointment.ownerAvatar && appointment.ownerAvatar !== '/placeholder.svg?height=40&width=40'"
                      :src="appointment.ownerAvatar" 
                      class="w-full h-full object-cover"
                      alt=""
                      @error="onImageError"
                    />
                    <img 
                      v-else
                      :src="defaultPhotoURL" 
                      class="w-full h-full object-cover"
                      alt=""
                    />
                  </div>
                  <div>
                    <div class="flex items-center gap-2">
                      <span class="text-sm font-medium text-gray-900">{{ appointment.ownerName || 'Unknown Owner' }}</span>
                      <span class="text-xs text-gray-500">(Owner)</span>
                    </div>
                    <div v-if="appointment.ownerEmail" class="text-xs text-gray-500 mt-0.5">
                      {{ appointment.ownerEmail }}
                    </div>
                  </div>
                </div>
              </td>
              <td class="px-6 py-4 whitespace-nowrap">
                <span class="text-sm text-gray-900">{{ appointment.contactInformation || 'No contact info' }}</span>
              </td>
              <td class="px-6 py-4 whitespace-nowrap">
                <!-- No pets case - Just text, no icon -->
                <div v-if="!hasPet(appointment)">
                  <span class="text-sm text-gray-500">No Pet</span>
                </div>
                
                <!-- Single pet case (for backward compatibility) -->
                <div v-else-if="appointment.petName && !hasMultiplePets(appointment)" class="flex items-center">
                  <div class="flex-shrink-0 h-10 w-10 mr-3 rounded-full border-2 border-white bg-gray-100 flex items-center justify-center overflow-hidden">
                    <img 
                      v-if="appointment.petPhotoURL"
                      :src="appointment.petPhotoURL" 
                      :alt="appointment.petName"
                      class="h-10 w-10 rounded-full object-cover" 
                      @error="onPetImageError"
                    />
                    <img 
                      v-else
                      :src="defaultPetPhotoURL" 
                      class="h-7 w-7" 
                      alt="Pet placeholder"
                    />
                  </div>
                  <div class="text-sm font-medium text-gray-900">
                    {{ appointment.petName }}
                    <span v-if="appointment.petSpecies" class="text-gray-600">({{ appointment.petSpecies }})</span>
                  </div>
                </div>
                
                <!-- Multiple pets case - Group by species with overlapping photos -->
                <div v-else class="flex flex-col gap-4">
                  <!-- Display each species group -->
                  <div v-for="(group, groupIndex) in getPetGroups(appointment)" :key="groupIndex" class="flex items-center">
                    <!-- Overlapping profile pictures - First pet is at the back -->
                    <div class="flex mr-3 relative" style="width: 70px; height: 40px;">
                      <!-- Render in reverse order so first pet is at the back -->
                      <div 
                        v-for="(petIndex, photoIndex) in [...group.indices].slice(0, 3).reverse()" 
                        :key="photoIndex"
                        class="absolute h-10 w-10 rounded-full border-2 border-white bg-gray-100 flex items-center justify-center overflow-hidden"
                        :style="{ 
                          left: `${photoIndex * 15}px`, 
                          zIndex: photoIndex + 1
                        }"
                      >
                        <img 
                          v-if="appointment.petPhotos && appointment.petPhotos[petIndex]"
                          :src="appointment.petPhotos[petIndex]" 
                          :alt="appointment.petNames[petIndex]"
                          class="h-10 w-10 rounded-full object-cover" 
                          @error="onPetImageError"
                        />
                        <img 
                          v-else
                          :src="defaultPetPhotoURL" 
                          class="h-7 w-7" 
                          alt="Pet placeholder"
                        />
                      </div>
                      
                      <!-- Show +X more if there are more than 3 pets of the same species -->
                      <div 
                        v-if="group.indices.length > 3" 
                        class="absolute h-10 w-10 rounded-full bg-gray-200 border-2 border-white flex items-center justify-center text-xs font-medium text-gray-600"
                        :style="{ left: '30px', zIndex: 4 }"
                      >
                        +{{ group.indices.length - 3 }}
                      </div>
                    </div>
                    
                    <!-- Pet names with commas and species at the end -->
                    <div class="text-sm font-medium text-gray-900">
                      <!-- Show only first 2 names + count if more than 2 -->
                      <span v-if="group.indices.length <= 2">
                        {{ group.indices.map(idx => appointment.petNames[idx]).join(', ') }}
                      </span>
                      <span v-else>
                        {{ group.indices.slice(0, 2).map(idx => appointment.petNames[idx]).join(', ') }} 
                        +{{ group.indices.length - 2 }}
                      </span>
                      <span class="text-gray-600">({{ group.species }})</span>
                    </div>
                  </div>
                </div>
              </td>
              <td class="px-6 py-4 whitespace-nowrap">
                <span class="text-sm text-gray-900">{{ formatDate(appointment.date) }}</span>
              </td>
              <td class="px-6 py-4 whitespace-nowrap">
                <span class="text-sm text-gray-900">{{ appointment.time }}</span>
              </td>
              <td class="px-6 py-4 whitespace-nowrap">
                <div class="flex flex-wrap gap-1">
                  <span 
                    v-for="(service, index) in appointment.serviceNames" 
                    :key="index"
                    class="px-2 py-1 bg-gray-100 text-gray-800 text-xs rounded-full"
                  >
                    {{ service }}
                  </span>
                </div>
              </td>
              <td class="px-6 py-4 whitespace-nowrap">
                <div>
                  <span :class="getStatusClass(appointment.status)">
                    {{ formatStatus(appointment.status) }}
                  </span>
                </div>
              </td>
              <!-- Video Call Column -->
              <td class="px-6 py-4 whitespace-nowrap">
                <div class="text-center">
                  <a 
                    v-if="appointment.status === 'approved' && isAppointmentTime(appointment)"
                    @click="joinVideoCall(appointment)"
                    class="inline-flex items-center text-blue-500 cursor-pointer text-sm"
                  >
                    <PhoneIcon class="w-4 h-4 mr-1" />
                    <span>Join Call</span>
                  </a>
                  <span v-else-if="appointment.status === 'approved' && isAppointmentPast(appointment)" class="text-gray-400 text-sm">Appointment Ended</span>
                  <span v-else-if="appointment.status === 'approved' && !isAppointmentTime(appointment)" class="text-gray-400 text-sm">
                    {{ getTimeUntilAppointment(appointment) }}
                  </span>
                  <span v-else class="text-gray-400 text-sm">Not Available</span>
                </div>
              </td>
              <!-- Created Date Column -->
              <td class="px-6 py-4 whitespace-nowrap">
                <span class="text-sm text-gray-900">{{ formatDateTime(appointment.createdAt) }}</span>
              </td>
              <!-- Updated Date Column - Now showing date and time -->
              <td class="px-6 py-4 whitespace-nowrap">
                <span class="text-sm text-gray-900">{{ formatDateTime(appointment.updatedAt) }}</span>
              </td>
            </tr>
            
            <!-- Empty state -->
            <tr v-if="paginatedAppointments.length === 0">
              <td colspan="10" class="py-8 text-center">
                <div class="flex flex-col items-center justify-center">
                  <div class="w-16 h-16 rounded-full bg-gray-100 flex items-center justify-center mb-4">
                    <CalendarIcon class="w-8 h-8 text-gray-300" />
                  </div>
                  <p class="text-gray-500 font-medium">No telehealth appointments found</p>
                  <p class="text-gray-400 text-sm mt-1">Try adjusting your search or filters</p>
                </div>
              </td>
            </tr>
          </tbody>
        </table>
      </div>
    </div>
    
    <!-- Active Call View -->
    <div v-if="activeCall" class="h-full flex flex-col bg-gray-100 overflow-hidden">
      <!-- Call Header with slimmer End Call button -->
      <div class="bg-white border-b border-gray-200 px-4 py-2">
        <!-- Mobile header (visible on small screens) -->
        <div class="sm:hidden">
          <!-- Top row: Title and End Call button -->
          <div class="flex items-center justify-between">
            <h2 class="text-base font-semibold text-gray-900">
              Telehealth Appointment
            </h2>
            <button 
              @click="endCall" 
              class="inline-flex items-center justify-center px-3 py-0.5 bg-red-600 text-white text-xs rounded-full hover:bg-red-700"
            >
              <PhoneOffIcon class="w-3 h-3 mr-1" />
              End Call
            </button>
          </div>
          
          <!-- Bottom row: User/pet info and Connected status -->
          <div class="flex items-center justify-between mt-1">
            <div class="flex items-center text-xs text-gray-600 space-x-2">
              <span class="flex items-center">
                <!-- Show owner avatar instead of icon -->
                <div class="w-5 h-5 rounded-full bg-gray-200 overflow-hidden mr-1">
                  <img 
                    v-if="currentAppointment?.ownerAvatar && currentAppointment.ownerAvatar !== '/placeholder.svg?height=40&width=40'"
                    :src="currentAppointment.ownerAvatar" 
                    class="w-full h-full object-cover"
                    alt=""
                    @error="onImageError"
                  />
                  <img 
                    v-else
                    :src="defaultPhotoURL" 
                    class="w-full h-full object-cover"
                    alt=""
                  />
                </div>
                {{ currentAppointment?.ownerName }}
              </span>
              <!-- Pet display for mobile - Updated to match table style -->
              <div v-if="!hasPet(currentAppointment)" class="flex items-center">
                <PawPrintIcon class="w-3 h-3 mr-1" /> 
                No Pet
              </div>
              <div v-else-if="currentAppointment?.petName && !hasMultiplePets(currentAppointment)" class="flex items-center">
                <div class="w-5 h-5 rounded-full bg-gray-100 overflow-hidden mr-1">
                  <img 
                    v-if="currentAppointment?.petPhotoURL"
                    :src="currentAppointment.petPhotoURL" 
                    :alt="currentAppointment.petName"
                    class="w-full h-full object-cover" 
                    @error="onPetImageError"
                  />
                  <img 
                    v-else
                    :src="defaultPetPhotoURL" 
                    class="w-full h-full object-cover" 
                    alt="Pet placeholder"
                  />
                </div>
                {{ currentAppointment?.petName }}
              </div>
              <div v-else-if="hasMultiplePets(currentAppointment)" class="flex items-center">
                <div class="flex relative w-5 h-5 mr-1">
                  <div 
                    v-for="(petIndex, photoIndex) in [0, 1].slice(0, Math.min(2, getPetCount(currentAppointment)))" 
                    :key="photoIndex"
                    class="absolute w-4 h-4 rounded-full border border-white bg-gray-100 overflow-hidden"
                    :style="{ left: `${photoIndex * 3}px`, zIndex: photoIndex + 1 }"
                  >
                    <img 
                      v-if="currentAppointment.petPhotos && currentAppointment.petPhotos[petIndex]"
                      :src="currentAppointment.petPhotos[petIndex]" 
                      :alt="currentAppointment.petNames[petIndex]"
                      class="w-full h-full object-cover" 
                      @error="onPetImageError"
                    />
                    <img 
                      v-else
                      :src="defaultPetPhotoURL" 
                      class="w-full h-full object-cover" 
                      alt="Pet placeholder"
                    />
                  </div>
                </div>
                {{ getPetCount(currentAppointment) }} Pets
              </div>
            </div>
            
            <!-- Connection status -->
            <div class="flex items-center">
              <span 
                class="w-2 h-2 rounded-full mr-1"
                :class="remoteStreamActive ? 'bg-green-500' : 'bg-yellow-500 animate-pulse'"
              ></span>
              <span class="text-xs text-gray-600">{{ remoteStreamActive ? 'Connected' : 'Connecting...' }}</span>
            </div>
          </div>
        </div>
        
        <!-- Desktop header (hidden on small screens) -->
        <div class="hidden sm:flex items-center justify-between">
          <!-- Left side: Title and patient info -->
          <div>
            <h2 class="text-xl font-semibold text-gray-900 truncate">
              Telehealth Appointment
            </h2>
            <div class="flex flex-wrap gap-x-4 gap-y-1 text-sm text-gray-600">
              <!-- Show owner avatar instead of icon -->
              <span class="flex items-center">
                <div class="w-6 h-6 rounded-full bg-gray-200 overflow-hidden mr-2">
                  <img 
                    v-if="currentAppointment?.ownerAvatar && currentAppointment.ownerAvatar !== '/placeholder.svg?height=40&width=40'"
                    :src="currentAppointment.ownerAvatar" 
                    class="w-full h-full object-cover"
                    alt=""
                    @error="onImageError"
                  />
                  <img 
                    v-else
                    :src="defaultPhotoURL" 
                    class="w-full h-full object-cover"
                    alt=""
                  />
                </div>
                {{ currentAppointment?.ownerName }}
              </span>
            
              <!-- Pet display for desktop - Updated to match table style -->
              <div v-if="!hasPet(currentAppointment)" class="flex items-center">
                <PawPrintIcon class="w-4 h-4 mr-1" /> No Pet
              </div>
              <div v-else-if="currentAppointment?.petName && !hasMultiplePets(currentAppointment)" class="flex items-center">
                <div class="flex-shrink-0 h-6 w-6 mr-2 rounded-full border-2 border-white bg-gray-100 flex items-center justify-center overflow-hidden">
                  <img 
                    v-if="currentAppointment.petPhotoURL"
                    :src="currentAppointment.petPhotoURL" 
                    :alt="currentAppointment.petName"
                    class="h-6 w-6 rounded-full object-cover" 
                    @error="onPetImageError"
                  />
                  <img 
                    v-else
                    :src="defaultPetPhotoURL" 
                    class="h-4 w-4" 
                    alt="Pet placeholder"
                  />
                </div>
                <span class="font-medium">
                  {{ currentAppointment.petName }}
                  <span v-if="currentAppointment.petSpecies" class="text-gray-500">({{ currentAppointment.petSpecies }})</span>
                </span>
              </div>
              <div v-else-if="hasMultiplePets(currentAppointment)" class="flex items-center">
                <!-- Overlapping profile pictures for multiple pets -->
                <div class="flex mr-2 relative" style="width: 40px; height: 24px;">
                  <!-- Render in reverse order so first pet is at the back -->
                  <div 
                    v-for="(petIndex, photoIndex) in [...Array(Math.min(3, getPetCount(currentAppointment))).keys()].reverse()" 
                    :key="photoIndex"
                    class="absolute h-6 w-6 rounded-full border-2 border-white bg-gray-100 flex items-center justify-center overflow-hidden"
                    :style="{ 
                      left: `${photoIndex * 10}px`, 
                      zIndex: photoIndex + 1
                    }"
                  >
                    <img 
                      v-if="currentAppointment.petPhotos && currentAppointment.petPhotos[petIndex]"
                      :src="currentAppointment.petPhotos[petIndex]" 
                      :alt="currentAppointment.petNames[petIndex]"
                      class="h-6 w-6 rounded-full object-cover" 
                      @error="onPetImageError"
                    />
                    <img 
                      v-else
                      :src="defaultPetPhotoURL" 
                      class="h-4 w-4" 
                      alt="Pet placeholder"
                    />
                  </div>
                  
                  <!-- Show +X more if there are more than 3 pets -->
                  <div 
                    v-if="getPetCount(currentAppointment) > 3" 
                    class="absolute h-6 w-6 rounded-full bg-gray-200 border-2 border-white flex items-center justify-center text-xs font-medium text-gray-600"
                    :style="{ left: '20px', zIndex: 4 }"
                  >
                    +{{ getPetCount(currentAppointment) - 3 }}
                  </div>
                </div>
                
                <!-- Pet names by species groups -->
                <div v-for="(group, groupIndex) in getPetGroups(currentAppointment)" :key="groupIndex" class="mr-2">
                  <span class="font-medium">
                    <span v-if="group.indices.length <= 2">
                      {{ group.indices.map(idx => currentAppointment.petNames[idx]).join(', ') }}
                    </span>
                    <span v-else>
                      {{ group.indices.slice(0, 2).map(idx => currentAppointment.petNames[idx]).join(', ') }} 
                      +{{ group.indices.length - 2 }}
                    </span>
                    <span class="text-gray-500">({{ group.species }})</span>
                  </span>
                </div>
              </div>
            
              <span class="flex items-center"><ClockIcon class="w-4 h-4 mr-1" /> Time remaining: {{ remainingTime }}</span>
            </div>
          </div>
          
          <!-- Right side: Connection status and End Call button -->
          <div class="flex items-center">
            <div class="flex items-center mr-4">
              <span 
                class="w-2 h-2 rounded-full mr-2"
                :class="remoteStreamActive ? 'bg-green-500' : 'bg-yellow-500 animate-pulse'"
              ></span>
              <span class="text-sm text-gray-600">{{ remoteStreamActive ? 'Connected' : 'Connecting...' }}</span>
            </div>
            <button 
              @click="endCall" 
              class="inline-flex items-center justify-center px-3 py-1.5 bg-red-600 text-white text-sm rounded-full hover:bg-red-700"
            >
              <PhoneOffIcon class="w-4 h-4 mr-1" />
              End Call
            </button>
          </div>
        </div>
      </div>
      
      <!-- Call Content -->
      <div class="flex-1 overflow-y-auto">
        <div class="flex flex-col md:flex-row gap-3 p-3 sm:gap-4 sm:p-4">
          <!-- Video Container - Takes full width on mobile, 2/3 on desktop -->
          <div class="flex-1 flex flex-col gap-3 sm:gap-4">
            <!-- Main Video Container - Increased height for mobile -->
            <div class="relative bg-gray-900 rounded-xl overflow-hidden md:aspect-video h-[450px] sm:h-[500px] md:h-auto">
              <!-- Remote Video -->
              <video id="remote-video" ref="remoteVideoRef" autoplay playsinline class="w-full h-full object-cover"></video>
              
              <!-- Waiting Placeholder - Responsive sizing -->
              <div v-if="!remoteStreamActive" class="absolute inset-0 flex flex-col items-center justify-center bg-gray-800 text-white p-4">
                <div class="relative mb-4 sm:mb-6">
                  <!-- Show owner avatar instead of generic icon -->
                  <div class="w-14 h-14 sm:w-20 sm:h-20 rounded-full bg-gray-700 flex items-center justify-center overflow-hidden">
                    <img 
                      v-if="currentAppointment?.ownerAvatar && currentAppointment.ownerAvatar !== '/placeholder.svg?height=40&width=40'"
                      :src="currentAppointment.ownerAvatar" 
                      class="w-full h-full object-cover"
                      alt=""
                      @error="onImageError"
                    />
                    <img 
                      v-else
                      :src="defaultPhotoURL" 
                      class="w-10 h-10 sm:w-12 sm:h-12" 
                      alt=""
                    />
                  </div>
                  <div class="absolute inset-0 border-3 sm:border-4 border-t-blue-500 border-r-transparent border-b-transparent border-l-transparent rounded-full animate-spin"></div>
                </div>
                <p class="text-base sm:text-xl font-medium mb-1 sm:mb-2 text-center">Waiting for {{ currentAppointment?.ownerName || 'pet owner' }} to join...</p>
                <p class="text-xs sm:text-sm text-gray-400 text-center">The pet owner will appear here when they join</p>
              </div>
              
              <!-- Local Video (PiP) - Increased height and width -->
              <div class="absolute top-4 right-4 w-1/2 sm:w-2/5 md:w-1/4 h-[120px] sm:h-[140px] md:h-auto md:aspect-video bg-gray-800 rounded-lg overflow-hidden shadow-lg">
                <video 
                  id="local-video" 
                  ref="localVideoRef" 
                  autoplay 
                  playsinline 
                  muted 
                  class="w-full h-full object-cover transform scale-x-[-1]"
                ></video>
              </div>
              
              <!-- Call Controls - Smaller for mobile with Speaker Button -->
              <div class="absolute bottom-4 left-1/2 transform -translate-x-1/2 flex items-center gap-2 sm:gap-3 bg-gray-900/80 px-2 sm:px-3 py-1.5 sm:py-2 rounded-full">
                <button 
                  @click="toggleMute" 
                  :class="[
                    'w-9 h-9 sm:w-12 sm:h-12 rounded-full flex items-center justify-center',
                    isMuted ? 'bg-gray-700 text-white' : 'bg-blue-600 text-white'
                  ]"
                >
                  <MicOffIcon v-if="isMuted" class="w-4 h-4 sm:w-5 sm:h-5" />
                  <MicIcon v-else class="w-4 h-4 sm:w-5 sm:h-5" />
                </button>
                <button 
                  @click="toggleVideo" 
                  :class="[
                    'w-9 h-9 sm:w-12 sm:h-12 rounded-full flex items-center justify-center',
                    isVideoOff ? 'bg-gray-700 text-white' : 'bg-blue-600 text-white'
                  ]"
                >
                  <VideoOffIcon v-if="isVideoOff" class="w-4 h-4 sm:w-5 sm:h-5" />
                  <VideoIcon v-else class="w-4 h-4 sm:w-5 sm:h-5" />
                </button>
                <button 
                  @click="toggleChatPanel" 
                  :class="[
                    'w-9 h-9 sm:w-12 sm:h-12 rounded-full flex items-center justify-center',
                    showChatPanel ? 'bg-blue-600 text-white' : 'bg-gray-700 text-white'
                  ]"
                >
                  <MessageSquareIcon class="w-4 h-4 sm:w-5 sm:h-5" />
                </button>
                <button 
                  @click="toggleScreenShare" 
                  :class="[
                    'w-9 h-9 sm:w-12 sm:h-12 rounded-full flex items-center justify-center',
                    isScreenSharing ? 'bg-blue-600 text-white' : 'bg-gray-700 text-white'
                  ]"
                >
                  <MonitorIcon class="w-4 h-4 sm:w-5 sm:h-5" />
                </button>
                <button 
                  @click="toggleSpeaker" 
                  :class="[
                    'w-9 h-9 sm:w-12 sm:h-12 rounded-full flex items-center justify-center',
                    isSpeakerMuted ? 'bg-gray-700 text-white' : 'bg-blue-600 text-white'
                  ]"
                >
                  <VolumeXIcon v-if="isSpeakerMuted" class="w-4 h-4 sm:w-5 sm:h-5" />
                  <Volume2Icon v-else class="w-4 h-4 sm:w-5 sm:h-5" />
                </button>
              </div>
              
              <!-- Time Remaining Indicator (Mobile) -->
              <div class="sm:hidden absolute top-4 left-4 bg-gray-900/80 px-2 py-1 rounded-full text-white text-xs">
                <span class="flex items-center">
                  <ClockIcon class="w-3 h-3 mr-1" />
                  {{ remainingTime }}
                </span>
              </div>
            </div>
            
            <!-- Mobile Chat Panel - Same height as video on mobile -->
            <div v-if="showChatPanel && isMobileView" class="bg-white rounded-xl shadow-sm flex flex-col h-[450px] sm:h-[500px]">
              <div class="p-2 border-b border-gray-100">
                <h3 class="text-base font-medium text-gray-900">Chat</h3>
              </div>
              
              <div class="flex-1 overflow-y-auto p-2 space-y-2" ref="mobileChatMessagesRef">
                <div 
                  v-for="message in chatMessages" 
                  :key="message.id"
                  :class="[
                    'max-w-[80%]',
                    message.sender === 'user' ? 'mr-auto' : 'ml-auto'
                  ]"
                >
                  <div 
                    :class="[
                      'px-2 py-1 rounded-xl text-xs sm:text-sm',
                      message.sender === 'user' ? 'bg-gray-100 text-gray-800' : 'bg-blue-600 text-white'
                    ]"
                  >
                    {{ message.text }}
                  </div>
                  <div 
                    :class="[
                      'text-[9px] mt-0.5 flex items-center',
                      message.sender === 'user' ? 'text-left text-gray-500' : 'text-right text-gray-500'
                    ]"
                  >
                    <span>{{ message.sender === 'user' ? message.senderName || 'Patient' : 'You' }}</span>
                    <span class="mx-1">•</span>
                    <span>{{ formatTime(message.timestamp) }}</span>
                    <CheckIcon v-if="message.sender === 'user' && message.read" class="w-2 h-2 ml-1 text-blue-500" />
                  </div>
                </div>
              </div>
              
              <div class="p-2 border-t border-gray-100">
                <div class="flex gap-2">
                  <input 
                    v-model="newMessage" 
                    @keyup.enter="sendMessage"
                    placeholder="Type a message..."
                    class="flex-1 px-2 py-1 text-xs sm:text-sm border border-gray-300 rounded-full focus:outline-none focus:ring-1 focus:ring-blue-500"
                  />
                  <button 
                    @click="sendMessage" 
                    class="min-w-[32px] h-[32px] bg-blue-600 text-white rounded-full hover:bg-blue-700 flex items-center justify-center"
                  >
                    <SendIcon class="w-3 h-3 sm:w-4 sm:h-4" />
                  </button>
                </div>
              </div>
            </div>
          </div>
          
          <!-- Desktop Chat Section - Fixed responsive issues -->
          <div v-if="showChatPanel && !isMobileView" class="bg-white rounded-xl shadow-sm flex flex-col md:w-1/3 max-w-sm">
            <div class="p-4 border-b border-gray-100">
              <h3 class="text-lg font-medium text-gray-900">Chat</h3>
            </div>
            
            <div class="flex-1 overflow-y-auto p-4 space-y-4" ref="chatMessagesRef">
              <div 
                v-for="message in chatMessages" 
                :key="message.id"
                :class="[
                  'max-w-[85%]',
                  message.sender === 'user' ? 'mr-auto' : 'ml-auto'
                ]"
              >
                <div 
                  :class="[
                    'px-4 py-2 rounded-full',
                    message.sender === 'user' ? 'bg-gray-100 text-gray-800' : 'bg-blue-600 text-white'
                  ]"
                >
                  {{ message.text }}
                </div>
                <div 
                  :class="[
                    'text-xs mt-1 flex items-center',
                    message.sender === 'user' ? 'text-left text-gray-500' : 'text-right text-gray-500'
                  ]"
                >
                  <span>{{ message.sender === 'user' ? message.senderName || 'Patient' : 'You' }}</span>
                  <span class="mx-1">•</span>
                  <span>{{ formatTime(message.timestamp) }}</span>
                  <CheckIcon v-if="message.sender === 'user' && message.read" class="w-3 h-3 ml-1 text-blue-500" />
                </div>
              </div>
            </div>
            
            <!-- Improved responsive chat input container -->
            <div class="p-3 border-t border-gray-100">
              <div class="flex items-center gap-2 w-full">
                <input 
                  v-model="newMessage" 
                  @keyup.enter="sendMessage"
                  placeholder="Type a message..."
                  class="flex-1 min-w-0 px-3 py-2 text-sm border border-gray-300 rounded-full focus:outline-none focus:ring-2 focus:ring-blue-500"
                />
                <button 
                  @click="sendMessage" 
                  class="flex-shrink-0 w-10 h-10 bg-blue-600 text-white rounded-full hover:bg-blue-700 flex items-center justify-center"
                  aria-label="Send message"
                >
                  <SendIcon class="w-5 h-5" />
                </button>
              </div>
            </div>
          </div>
        </div>
        
        <!-- Add bottom padding to ensure content isn't hidden behind navigation -->
        <div class="h-16 sm:h-20"></div>
      </div>
    </div>
    
    <!-- Pagination -->
    <div v-if="!initialLoading && !activeCall && filteredAndSortedAppointments.length > 0" class="mt-4 flex flex-col sm:flex-row items-center justify-between gap-3 sm:gap-0">
      <div class="text-xs sm:text-sm text-gray-700 text-center sm:text-left">
        Showing {{ startIndex + 1 }} to {{ endIndex }} of {{ filteredAndSortedAppointments.length }} entries
      </div>
      <div class="flex gap-2">
        <button 
          @click="prevPage" 
          :disabled="currentPage === 1"
          class="px-2 py-1 sm:px-3 sm:py-1 border rounded-full text-xs sm:text-sm"
          :class="[currentPage === 1 ? 'bg-gray-100 text-gray-400 cursor-not-allowed' : 'bg-white text-gray-600 hover:bg-gray-50']"
        >
          Previous
        </button>
        <button 
          @click="nextPage" 
          :disabled="currentPage === totalPages"
          class="px-2 py-1 sm:px-3 sm:py-1 border rounded-full text-xs sm:text-sm"
          :class="[currentPage === totalPages ? 'bg-gray-100 text-gray-400 cursor-not-allowed' : 'bg-white text-gray-600 hover:bg-gray-50']"
        >
          Next
        </button>
      </div>
    </div>
  </div>
  
  <!-- Loading Spinner Overlay -->
  <LoadingSpinner v-if="initialLoading" isOverlay text="Loading appointments..." />
  
  <!-- Incoming Call Modal -->
  <div v-if="incomingCall && !isAcceptingCall" class="fixed inset-0 bg-black/70 flex items-center justify-center z-50">
    <div class="bg-white rounded-xlxl max-w-md w-full overflow-hidden">
      <div class="p-6 text-center">
        <!-- Show owner avatar instead of generic icon -->
        <div class="w-20 h-20 bg-green-100 rounded-full flex items-center justify-center mx-auto mb-6 animate-pulse overflow-hidden">
          <img 
            v-if="incomingCall.appointment?.ownerAvatar && incomingCall.appointment.ownerAvatar !== '/placeholder.svg?height=40&width=40'"
            :src="incomingCall.appointment.ownerAvatar" 
            class="w-full h-full object-cover"
            alt=""
            @error="onImageError"
          />
          <PhoneIcon v-else class="w-10 h-10 text-green-600" />
        </div>
        <h3 class="text-xl font-semibold text-gray-900 mb-2">{{ incomingCall.callerName || 'Pet Owner' }} is calling</h3>
        <p class="text-gray-600 mb-8">Telehealth Appointment</p>
        
        <div class="flex gap-4">
          <button 
            @click="acceptIncomingCall" 
            class="flex-1 inline-flex items-center justify-center px-4 py-3 bg-green-600 text-white rounded-full hover:bg-green-700"
          >
            <PhoneIcon class="w-5 h-5 mr-2" />
            Accept
          </button>
          <button 
            @click="declineIncomingCall" 
            class="flex-1 inline-flex items-center justify-center px-4 py-3 bg-red-600 text-white rounded-full hover:bg-red-700"
          >
            <PhoneOffIcon class="w-5 h-5 mr-2" />
            Decline
          </button>
        </div>
      </div>
    </div>
  </div>
  
  <!-- Call Time Expired Modal -->
  <div v-if="showCallExpiredModal" class="fixed inset-0 bg-black/70 flex items-center justify-center z-50">
    <div class="bg-white rounded-lg max-w-md w-full overflow-hidden">
      <div class="p-6 text-center">
        <div class="w-20 h-20 bg-red-100 rounded-full flex items-center justify-center mx-auto mb-6">
          <ClockIcon class="w-10 h-10 text-red-600" />
        </div>
        <h3 class="text-xl font-semibold text-gray-900 mb-2">Appointment Time Ended</h3>
        <p class="text-gray-600 mb-8">The scheduled time for this appointment has ended.</p>
        
        <button 
          @click="acknowledgeCallExpired" 
          class="inline-flex items-center justify-center px-4 py-3 bg-blue-600 text-white rounded-full hover:bg-blue-700"
        >
          <CheckIcon class="w-5 h-5 mr-2" />
          OK
        </button>
      </div>
    </div>
  </div>
</template>

<script setup>
import { ref, computed, onMounted, onUnmounted, watch, nextTick, onActivated, onDeactivated, onBeforeUnmount } from 'vue';
import { useRouter, useRoute } from 'vue-router';
import { 
  Search as SearchIcon,
  Filter as FilterIcon,
  Download as DownloadIcon,
  X as XIcon,
  Calendar as CalendarIcon,
  Phone as PhoneIcon,
  PhoneOff as PhoneOffIcon,
  Mic as MicIcon,
  MicOff as MicOffIcon,
  Video as VideoIcon,
  VideoOff as VideoOffIcon,
  Send as SendIcon,
  User as UserIcon,
  Monitor as MonitorIcon,
  MessageSquare as MessageSquareIcon,
  PawPrint as PawPrintIcon,
  Volume2 as Volume2Icon,
  VolumeX as VolumeXIcon,
  Check as CheckIcon,
  Clock as ClockIcon
} from 'lucide-vue-next';
import LoadingSpinner from '@/components/common/LoadingSpinner.vue';
import { useAppointmentStore } from '@/stores/modules/appointmentStore';
import { useProfileStore } from '@/stores/modules/profileStore';
import { usePetsStore } from '@/stores/modules/petsStore';
import { useAuthStore } from '@/stores/modules/authStore';
import { useServiceCategoryStore } from '@/stores/modules/ServiceCategoryStore';
import { parseISO, format, isToday, isFuture, addMinutes, subMinutes, isAfter, isBefore, differenceInMinutes, differenceInSeconds } from 'date-fns';
import WebRTCService from '@/services/webrtc-service';
import { db } from '@shared/firebase';
import { collection, doc, setDoc, getDoc, updateDoc, deleteDoc, onSnapshot, query, where, getDocs, arrayUnion, serverTimestamp, addDoc, orderBy } from 'firebase/firestore';

// Router and route
const router = useRouter();
const route = useRoute();

// Default photo URL for profile placeholder
const defaultPhotoURL = ref('data:image/svg+xml,%3Csvg xmlns%3D%22http%3A%2F%2Fwww.w3.org%2F2000%2Fsvg%22 width%3D%2236%22 height%3D%2236%22 viewBox%3D%220 0 36 36%22%3E%3Ccircle cx%3D%2218%22 cy%3D%2218%22 r%3D%2218%22 fill%3D%22%23f0f0f0%22%2F%3E%3Cpath d%3D%22M18 20.5a5.5 5.5 0 1 0 0-11 5.5 5.5 0 0 0 0 11ZM8 28.5c0-2.5 5-5 10-5s10 2.5 10 5%22 stroke%3D%22%23bec3c9%22 stroke-width%3D%222%22 fill%3D%22none%22%2F%3E%3C%2Fsvg%3E');

// Default pet photo URL
const defaultPetPhotoURL = 'data:image/svg+xml,%3Csvg xmlns="http://www.w3.org/2000/svg" width="24" height="24" viewBox="0 0 24 24"%3E%3Cg fill="none" stroke="currentColor" stroke-linecap="round" stroke-linejoin="round" stroke-width="2"%3E%3Ccircle cx="11" cy="4" r="2"/%3E%3Ccircle cx="18" cy="8" r="2"/%3E%3Ccircle cx="20" cy="16" r="2"/%3E%3Cpath d="M9 10a5 5 0 0 1 5 5v3.5a3.5 3.5 0 0 1-6.84 1.045q-.64-2.065-2.7-2.705A3.5 3.5 0 0 1 5.5 10Z"/%3E%3C/g%3E%3C/svg%3E';

const appointmentStore = useAppointmentStore();
const profileStore = useProfileStore();
const petsStore = usePetsStore();
const authStore = useAuthStore();
const serviceCategoryStore = useServiceCategoryStore();

// Modified headers array - added Video Call column
const headers = [
  { key: 'ownerName', label: 'Owner' },
  { key: 'contactInformation', label: 'Contact' },
  { key: 'petName', label: 'Pet' },
  { key: 'date', label: 'Date' },
  { key: 'time', label: 'Time' },
  { key: 'services', label: 'Services' },
  { key: 'status', label: 'Status' },
  { key: 'videoCall', label: 'Video Call' },
  { key: 'createdAt', label: 'Created' },
  { key: 'updatedAt', label: 'Updated' }
];

// State variables
const search = ref('');
const sortKey = ref('date');
const sortOrder = ref('asc');
const currentPage = ref(1);
const itemsPerPage = 10;
const showFilters = ref(false);
const filters = ref({
  status: 'all', // Changed to 'all' to show all statuses by default
});

// Loading states
const initialLoading = ref(true);

// Appointments data - Initialize with an empty array
const appointments = ref([]);

// Video call states
const activeCall = ref(false);
const currentAppointment = ref(null);
const localVideoRef = ref(null);
const remoteVideoRef = ref(null);
const localStream = ref(null);
const remoteStream = ref(null);
const isMuted = ref(false);
const isVideoOff = ref(false);
const isScreenSharing = ref(false);
const remoteStreamActive = ref(false);
const showChatPanel = ref(false);
const chatMessages = ref([]);
const newMessage = ref('');
const chatMessagesRef = ref(null);
const mobileChatMessagesRef = ref(null);
const incomingCall = ref(null);
let incomingCallsUnsubscribe = null;
// Add speaker mute state
const isSpeakerMuted = ref(false);
// Add call document unsubscribe
let callDocUnsubscribe = null;
// Add ice candidates unsubscribe
let iceCandidatesUnsubscribe = null;
// Add connection status
const connectionStatus = ref('connecting');
// Mobile view detection
const isMobileView = ref(false);
// Add flag to track when a call is being accepted
const isAcceptingCall = ref(false);
// Add chat messages subscription
let chatMessagesUnsubscribe = null;
// Add appointment time tracking
const appointmentEndTime = ref(null);
const remainingTime = ref('');
let appointmentTimer = null;
// Add call expired modal
const showCallExpiredModal = ref(false);

// Check for mobile view
const checkMobileView = () => {
  isMobileView.value = window.innerWidth < 768;
};

// Helper function to check if an appointment has a pet
const hasPet = (appointment) => {
  if (!appointment) return false;
  
  // Check for petIds array
  if (appointment.petIds && Array.isArray(appointment.petIds) && appointment.petIds.length > 0) {
    return true;
  }

  // Check for single petId
  if (appointment.petId && typeof appointment.petId === 'string' && appointment.petId.trim() !== '') {
    return true;
  }

  // Check for petName (as a fallback)
  if (appointment.petName && typeof appointment.petName === 'string' && appointment.petName.trim() !== '') {
    return true;
  }

  return false;
};

// Helper function to check if an appointment has multiple pets
const hasMultiplePets = (appointment) => {
  if (!appointment) return false;
  return appointment.petIds && Array.isArray(appointment.petIds) && appointment.petIds.length > 1;
};

// Helper function to get the number of pets
const getPetCount = (appointment) => {
  if (!appointment) return 0;
  
  if (appointment.petIds && Array.isArray(appointment.petIds)) {
    return appointment.petIds.length;
  } else if (appointment.petId || appointment.petName) {
    return 1;
  }
  return 0;
};

// Helper function to group pets by species
const getPetGroups = (appointment) => {
  if (!appointment || !appointment.petNames || !appointment.petSpeciesArray) {
    return [];
  }

  // Create a map to group pets by species
  const speciesGroups = new Map();

  // Process each pet
  appointment.petNames.forEach((name, index) => {
    const species = appointment.petSpeciesArray[index] || 'Unknown';

    // If this species doesn't exist in the map yet, create it
    if (!speciesGroups.has(species)) {
      speciesGroups.set(species, {
        species: species,
        indices: [] // Store the indices of pets in this group
      });
    }

    // Add this pet's index to the group
    speciesGroups.get(species).indices.push(index);
  });

  // Convert the map to an array
  return Array.from(speciesGroups.values());
};

// Improved fetchAppointments function to ensure pet data is fully loaded and filter by current vet
const fetchAppointments = async () => {
  initialLoading.value = true;

  try {
    // First, fetch all appointments
    await appointmentStore.fetchAppointments();
    
    // Get the current user (veterinarian) ID
    const currentVetId = authStore.user?.userId;
    
    if (!currentVetId) {
      console.error('No veterinarian ID found in auth store');
      return;
    }
    
    // Fetch categories and services to identify telehealth appointments
    await serviceCategoryStore.fetchCategories();
    await serviceCategoryStore.fetchServices();
    
    // Get the appointments from the store and filter by the current veterinarian
    const fetchedAppointments = [...appointmentStore.appointments].filter(appointment => {
      // Only include appointments assigned to this veterinarian
      return appointment.doctorId === currentVetId;
    });
    
    console.log(`Filtered ${fetchedAppointments.length} appointments for veterinarian ID: ${currentVetId}`);
    
    // Create an array to hold all the promises for data fetching
    const dataFetchPromises = [];
    
    // Process each appointment to prepare data fetching
    fetchedAppointments.forEach(appointment => {
      // Prepare to fetch owner information
      if (appointment.userId && appointment.userId !== 'guest-user') {
        const ownerPromise = profileStore.fetchUserProfile(appointment.userId)
          .then(userProfile => {
            if (userProfile) {
              // Update the appointment with owner information
              appointment.ownerName = `${userProfile.firstName || ''} ${userProfile.lastName || ''}`.trim();
              appointment.ownerAvatar = userProfile.photoURL || null;
              appointment.contactInformation = userProfile.phone || userProfile.email || '';
              appointment.ownerEmail = userProfile.email || '';
              
              // Add additional owner information
              appointment.firstName = userProfile.firstName || '';
              appointment.lastName = userProfile.lastName || '';
              appointment.dateOfBirth = userProfile.dateOfBirth || '';
              appointment.age = userProfile.age || '';
              appointment.gender = userProfile.gender || '';
              appointment.streetAddress = userProfile.streetAddress || '';
            }
          })
          .catch(error => {
            console.error(`Error fetching user profile for appointment ${appointment.id}:`, error);
          });
        
        dataFetchPromises.push(ownerPromise);
      }
      
      // Handle multiple pets or no pets
      if (appointment.petIds && Array.isArray(appointment.petIds) && appointment.petIds.length > 0) {
        // Initialize arrays to store pet data
        appointment.petNames = [];
        appointment.petPhotos = [];
        appointment.petSpeciesArray = []; // Changed from petSpecies to petSpeciesArray to avoid conflicts
        appointment.petBreeds = [];
        appointment.petGenders = [];
        appointment.petWeights = [];
        appointment.petAges = [];
        
        // Fetch data for each pet
        appointment.petIds.forEach((petId, index) => {
          if (petId && typeof petId === 'string' && petId.trim() !== '') {
            const petPromise = petsStore.getPetById(appointment.userId, petId)
              .then(petData => {
                if (petData) {
                  // Add pet data to arrays
                  appointment.petNames[index] = petData.name || 'Unnamed Pet';
                  appointment.petPhotos[index] = petData.photoURL || null;
                  appointment.petSpeciesArray[index] = petData.species || ''; // Use petSpeciesArray instead
                  appointment.petBreeds[index] = petData.breed || '';
                  appointment.petGenders[index] = petData.gender || '';
                  appointment.petWeights[index] = petData.weight || '';
                  
                  // Handle different age structures
                  if (petData.ageYears !== undefined || petData.ageMonths !== undefined || petData.ageWeeks !== undefined) {
                    appointment.petAges[index] = {
                      years: petData.ageYears,
                      months: petData.ageMonths,
                      weeks: petData.ageWeeks
                    };
                  } else if (petData.age && typeof petData.age === 'object') {
                    appointment.petAges[index] = {
                      years: petData.age.years,
                      months: petData.age.months,
                      weeks: petData.age.weeks
                    };
                  }
                  
                  // Set the first pet's data as the main pet data for backward compatibility
                  if (index === 0) {
                    appointment.petName = petData.name || 'Unnamed Pet';
                    appointment.petPhotoURL = petData.photoURL || null;
                    appointment.petSpecies = petData.species || ''; // Keep this for backward compatibility
                    appointment.petBreed = petData.breed || '';
                    appointment.petGender = petData.gender || '';
                    appointment.petWeight = petData.weight || '';
                    
                    // Handle different age structures
                    if (petData.ageYears !== undefined || petData.ageMonths !== undefined || petData.ageWeeks !== undefined) {
                      appointment.petAgeYears = petData.ageYears;
                      appointment.petAgeMonths = petData.ageMonths;
                      appointment.petAgeWeeks = petData.ageWeeks;
                    } else if (petData.age && typeof petData.age === 'object') {
                      appointment.petAgeYears = petData.age.years;
                      appointment.petAgeMonths = petData.age.months;
                      appointment.petAgeWeeks = petData.age.weeks;
                    }
                  }
                }
              })
              .catch(error => {
                console.error(`Error fetching pet data for appointment ${appointment.id}, pet ${petId}:`, error);
              });
            
            dataFetchPromises.push(petPromise);
          }
        });
      } else if (appointment.petId) {
        // Handle single pet case for backward compatibility
        const isValidPetId = typeof appointment.petId === 'string' && appointment.petId.trim() !== '';
        
        if (isValidPetId) {
          const petPromise = petsStore.getPetById(appointment.userId, appointment.petId)
            .then(petData => {
              if (petData) {
                appointment.petName = petData.name || 'Unnamed Pet';
                appointment.petPhotoURL = petData.photoURL || null;
                appointment.petSpecies = petData.species || '';
                appointment.petBreed = petData.breed || '';
                appointment.petGender = petData.gender || '';
                appointment.petWeight = petData.weight || '';
                
                // Initialize arrays for backward compatibility
                appointment.petNames = [petData.name || 'Unnamed Pet'];
                appointment.petPhotos = [petData.photoURL || null];
                appointment.petSpeciesArray = [petData.species || '']; // Use petSpeciesArray instead
                
                // Handle different age structures
                if (petData.ageYears !== undefined || petData.ageMonths !== undefined || petData.ageWeeks !== undefined) {
                  appointment.petAgeYears = petData.ageYears;
                  appointment.petAgeMonths = petData.ageMonths;
                  appointment.petAgeWeeks = petData.ageWeeks;
                } else if (petData.age && typeof petData.age === 'object') {
                  appointment.petAgeYears = petData.age.years;
                  appointment.petAgeMonths = petData.age.months;
                  appointment.petAgeWeeks = petData.age.weeks;
                }
              }
            })
            .catch(error => {
              console.error(`Error fetching pet data for appointment ${appointment.id}:`, error);
              // Set default pet data to prevent UI issues
              appointment.petPhotoURL = null;
              appointment.petSpecies = 'Unknown';
              appointment.petBreed = '';
              appointment.petGender = '';
              appointment.petWeight = '';
              appointment.petAgeYears = 0;
              appointment.petAgeMonths = 0;
              appointment.petAgeWeeks = 0;
            });
          
          dataFetchPromises.push(petPromise);
        } else {
          console.warn(`Invalid petId for appointment ${appointment.id}: ${appointment.petId}`);
          // Set default pet data
          appointment.petPhotoURL = null;
          appointment.petSpecies = 'Unknown';
          appointment.petBreed = '';
          appointment.petGender = '';
          appointment.petWeight = '';
          appointment.petAgeYears = 0;
          appointment.petAgeMonths = 0;
          appointment.petAgeWeeks = 0;
        }
      } else {
        // No pet case
        appointment.petName = null;
        appointment.petPhotoURL = null;
        appointment.petSpecies = null;
        appointment.petNames = [];
      }
    });
    
    // Wait for ALL data fetching to complete before updating the UI
    await Promise.allSettled(dataFetchPromises);
    
    // Now that all data is fetched, update the appointments ref
    appointments.value = fetchedAppointments;
    
  } catch (error) {
    console.error('Error fetching appointments:', error);
  } finally {
    // Only set loading to false after ALL data is fetched
    initialLoading.value = false;
  }
};

// Initialize component
onMounted(() => {
  checkMobileView();
  window.addEventListener("resize", checkMobileView);
  fetchAppointments();
  setupIncomingCallsListener();
  
  // Add event listener for screen share ended event
  window.addEventListener('webrtc-screenshare-ended', handleScreenShareEnded);
});

// Clean up when component is unmounted
onBeforeUnmount(() => {
  // Clean up WebRTC
  if (activeCall.value) {
    endCall();
  }
  
  // Clear incoming calls interval
  if (incomingCallsUnsubscribe) {
    incomingCallsUnsubscribe();
  }
  
  // Clean up chat messages subscription
  if (chatMessagesUnsubscribe) {
    chatMessagesUnsubscribe();
    chatMessagesUnsubscribe = null;
  }
  
  // Clear appointment timer
  if (appointmentTimer) {
    clearInterval(appointmentTimer);
    appointmentTimer = null;
  }
  
  window.removeEventListener("resize", checkMobileView);
  
  // Remove screen share ended event listener
  window.removeEventListener('webrtc-screenshare-ended', handleScreenShareEnded);
});

// Handle Vue keep-alive activation/deactivation
onActivated(() => {
  // When the component is activated (comes back into view)
  fetchAppointments(); // Always fetch fresh data when coming back to this view
  
  // Re-add event listener for screen share ended event
  window.addEventListener('webrtc-screenshare-ended', handleScreenShareEnded);
});

onDeactivated(() => {
  // When the component is deactivated (hidden but kept alive)
  // Remove screen share ended event listener to prevent memory leaks
  window.removeEventListener('webrtc-screenshare-ended', handleScreenShareEnded);
});

// Toggle filters visibility
const toggleFilters = () => {
  showFilters.value = !showFilters.value;
};

// Status filter functions - Updated to match user's screenshot
const toggleStatusFilter = (status) => {
  filters.value.status = status;
  showFilters.value = false;
  currentPage.value = 1;
};

const clearStatusFilter = () => {
  filters.value.status = 'all';
  currentPage.value = 1;
};

// Helper function to check if an appointment is a telehealth appointment
const isTelehealthAppointment = (appointment) => {
  // Check if the appointment has a direct category property
  if (appointment.category && appointment.category.toLowerCase().includes('telehealth')) {
    return true;
  }

  // If not, check if any of the services belong to the Telehealth category
  if (appointment.services && appointment.services.length > 0) {
    // Check if any service name contains "telehealth" or "follow-up"
    if (appointment.serviceNames && appointment.serviceNames.some(name => 
      name.toLowerCase().includes('telehealth') || 
      name.toLowerCase().includes('follow-up'))) {
      return true;
    }
    
    // Try to find the service in the service store
    return appointment.services.some(serviceId => {
      const service = serviceCategoryStore.services.find(s => s.id === serviceId);
      if (!service) return false;
      
      // Check if the service belongs to a telehealth category
      const category = serviceCategoryStore.categories.find(c => c.id === service.categoryId);
      return category && category.name.toLowerCase().includes('telehealth');
    });
  }

  return false;
};

// Function to check if it's time for the appointment
const isAppointmentTime = (appointment) => {
  if (!appointment.date || !appointment.time) return false;

  try {
    // Handle date properly whether it's a string or Date object
    const appointmentDate = appointment.date instanceof Date 
      ? appointment.date 
      : parseISO(appointment.date);
    
    // Parse the appointment time (e.g., "4:00 PM - 4:20 PM")
    if (appointment.time) {
      const timeMatch = appointment.time.match(/(\d+:\d+\s*[APM]+)\s*-\s*(\d+:\d+\s*[APM]+)/i);
      if (timeMatch && timeMatch.length >= 3) {
        // Get the start time part
        const startTimeStr = timeMatch[1].trim();
        // Get the end time part
        const endTimeStr = timeMatch[2].trim();
        
        // Create date objects for the appointment start and end times
        const startTimeParts = startTimeStr.match(/(\d+):(\d+)\s*([APM]+)/i);
        const endTimeParts = endTimeStr.match(/(\d+):(\d+)\s*([APM]+)/i);
        
        if (startTimeParts && endTimeParts) {
          // Parse start time
          let startHours = parseInt(startTimeParts[1]);
          const startMinutes = parseInt(startTimeParts[2]);
          const startPeriod = startTimeParts[3].toUpperCase();
          
          // Convert to 24-hour format
          if (startPeriod === 'PM' && startHours < 12) startHours += 12;
          if (startPeriod === 'AM' && startHours === 12) startHours = 0;
          
          // Parse end time
          let endHours = parseInt(endTimeParts[1]);
          const endMinutes = parseInt(endTimeParts[2]);
          const endPeriod = endTimeParts[3].toUpperCase();
          
          // Convert to 24-hour format
          if (endPeriod === 'PM' && endHours < 12) endHours += 12;
          if (endPeriod === 'AM' && endHours === 12) endHours = 0;
          
          // Create appointment start and end datetime objects
          const startTime = new Date(appointmentDate);
          startTime.setHours(startHours, startMinutes, 0, 0);
          
          const endTime = new Date(appointmentDate);
          endTime.setHours(endHours, endMinutes, 0, 0);
          
          // If end time is earlier than start time, it means the appointment ends the next day
          if (endTime < startTime) {
            endTime.setDate(endTime.getDate() + 1);
          }
          
          // Get current time
          const now = new Date();
          
          // Check if current time is within the appointment time range
          return now >= startTime && now <= endTime;
        }
      }
    }
    
    // If we couldn't parse the time string, return false
    return false;
  } catch (error) {
    console.error('Error checking appointment time:', error);
    return false;
  }
};

// Function to check if an appointment is in the past
const isAppointmentPast = (appointment) => {
  if (!appointment.date || !appointment.time) return false;

  try {
    // Handle date properly whether it's a string or Date object
    const appointmentDate = appointment.date instanceof Date 
      ? appointment.date 
      : parseISO(appointment.date);
    
    // Parse the appointment time (e.g., "4:00 PM - 4:20 PM")
    if (appointment.time) {
      const timeMatch = appointment.time.match(/(\d+:\d+\s*[APM]+)\s*-\s*(\d+:\d+\s*[APM]+)/i);
      if (timeMatch && timeMatch.length >= 3) {
        // Get the end time part
        const endTimeStr = timeMatch[2].trim();
        
        // Create date objects for the appointment end time
        const endTimeParts = endTimeStr.match(/(\d+):(\d+)\s*([APM]+)/i);
        
        if (endTimeParts) {
          // Parse end time
          let endHours = parseInt(endTimeParts[1]);
          const endMinutes = parseInt(endTimeParts[2]);
          const endPeriod = endTimeParts[3].toUpperCase();
          
          // Convert to 24-hour format
          if (endPeriod === 'PM' && endHours < 12) endHours += 12;
          if (endPeriod === 'AM' && endHours === 12) endHours = 0;
          
          // Create appointment end datetime object
          const endTime = new Date(appointmentDate);
          endTime.setHours(endHours, endMinutes, 0, 0);
          
          // Get current time
          const now = new Date();
          
          // Check if current time is after the appointment end time
          return now > endTime;
        }
      }
    }
    
    // If we couldn't parse the time string, return false
    return false;
  } catch (error) {
    console.error('Error checking if appointment is past:', error);
    return false;
  }
};

// Function to get time until appointment
const getTimeUntilAppointment = (appointment) => {
  if (!appointment.date || !appointment.time) return 'N/A';

  try {
    // Handle date properly whether it's a string or Date object
    const appointmentDate = appointment.date instanceof Date 
      ? appointment.date 
      : parseISO(appointment.date);
    
    // Parse the appointment time (e.g., "4:00 PM - 4:20 PM")
    if (appointment.time) {
      const timeMatch = appointment.time.match(/(\d+:\d+\s*[APM]+)\s*-\s*(\d+:\d+\s*[APM]+)/i);
      if (timeMatch && timeMatch.length >= 3) {
        // Get the start time part
        const startTimeStr = timeMatch[1].trim();
        
        // Create date objects for the appointment start time
        const startTimeParts = startTimeStr.match(/(\d+):(\d+)\s*([APM]+)/i);
        
        if (startTimeParts) {
          // Parse start time
          let startHours = parseInt(startTimeParts[1]);
          const startMinutes = parseInt(startTimeParts[2]);
          const startPeriod = startTimeParts[3].toUpperCase();
          
          // Convert to 24-hour format
          if (startPeriod === 'PM' && startHours < 12) startHours += 12;
          if (startPeriod === 'AM' && startHours === 12) startHours = 0;
          
          // Create appointment start datetime object
          const startTime = new Date(appointmentDate);
          startTime.setHours(startHours, startMinutes, 0, 0);
          
          // Get current time
          const now = new Date();
          
          // Calculate the difference in minutes
          const diffInMinutes = differenceInMinutes(startTime, now);
          
          if (diffInMinutes <= 0) {
            return 'Starting now';
          } else if (diffInMinutes < 60) {
            return `Starts in ${diffInMinutes} minutes`;
          } else {
            const hours = Math.floor(diffInMinutes / 60);
            const minutes = diffInMinutes % 60;
            return `Starts in ${hours}h ${minutes}m`;
          }
        }
      }
    }
    
    // If we couldn't parse the time string, return a generic message
    return 'Check appointment time';
  } catch (error) {
    console.error('Error getting time until appointment:', error);
    return 'N/A';
  }
};

// Function to join a video call
const joinVideoCall = async (appointment) => {
  try {
    // Check if it's time for the appointment
    if (!isAppointmentTime(appointment)) {
      alert('This appointment is not currently available for video call. You can join during the scheduled appointment time.');
      return;
    }
    
    // Set connection status to connecting
    connectionStatus.value = 'connecting';
    
    // Request camera and microphone access
    try {
      localStream.value = await WebRTCService.setupLocalStream();
      
      // Set the stream to the video element
      if (localVideoRef.value) {
        localVideoRef.value.srcObject = localStream.value;
      }
    } catch (error) {
      console.error('Error accessing camera/microphone:', error);
      return;
    }

    // Set current appointment and activate call view
    currentAppointment.value = appointment;
    activeCall.value = true;
    
    // Initialize chat for this session
    chatMessages.value = [];
    
    // Start appointment timer
    startAppointmentTimer(appointment);
    
    // Wait for DOM update before initializing video elements
    await nextTick();
    
    // Make sure video elements are properly set up after DOM update
    if (localVideoRef.value && localStream.value) {
      localVideoRef.value.srcObject = localStream.value;
    }

    // Start the WebRTC call
    try {
      const streams = await WebRTCService.startCall(
        appointment.id, 
        authStore.user.userId, 
        appointment.userId,
        localStream.value,
        (stream) => {
          // When we receive the remote stream
          if (remoteVideoRef.value) {
            remoteVideoRef.value.srcObject = stream;
            remoteStreamActive.value = true;
          }
        }
      );
      
      // Set remote stream to video element
      if (remoteVideoRef.value && streams.remoteStream) {
        remoteVideoRef.value.srcObject = streams.remoteStream;
        remoteStream.value = streams.remoteStream;
        
        // Check if there are already tracks in the remote stream
        if (streams.remoteStream.getTracks().length > 0) {
          console.log('Remote stream already has tracks, activating');
          remoteStreamActive.value = true;
          // Update connection status to connected when remote stream is active
          connectionStatus.value = 'connected';
        }
        
        // Listen for remote tracks to update UI
        streams.remoteStream.onaddtrack = (event) => {
          console.log('New remote track added:', event.track.kind);
          remoteStreamActive.value = true;
          // Update connection status to connected when remote stream gets tracks
          connectionStatus.value = 'connected';
        };
        
        // Add a periodic check for remote stream tracks
        const checkInterval = setInterval(() => {
          if (streams.remoteStream.getTracks().length > 0) {
            console.log('Remote tracks detected in interval check');
            remoteStreamActive.value = true;
            // Update connection status to connected when remote stream gets tracks
            connectionStatus.value = 'connected';
            clearInterval(checkInterval);
          }
        }, 1000);
      }
      
      // Add a listener for call status changes in Firestore
      const callDoc = doc(db, 'calls', appointment.id);
      callDocUnsubscribe = onSnapshot(callDoc, (snapshot) => {
        const data = snapshot.data();
        if (data) {
          // If the call was rejected by the user, return to table view
          if (data.status === 'rejected') {
            console.log('Call was rejected by the user');
            // Clean up and return to table view
            endCall();
          }
          
          // If the call was ended by the user, return to table view
          if (data.status === 'ended') {
            console.log('Call was ended by the user');
            // Clean up and return to table view
            endCall();
          }
          
          // If the call is active and we have an answer, update connection status
          if (data.status === 'active' && data.answer) {
            // We'll wait for the remote stream to have tracks before setting to connected
            // This is handled by the onaddtrack event and periodic check above
          }
        }
      });
      
      // Listen for ICE connection state changes
      if (WebRTCService.peerConnection) {
        WebRTCService.peerConnection.oniceconnectionstatechange = () => {
          const state = WebRTCService.peerConnection.iceConnectionState;
          console.log('ICE connection state changed:', state);
          
          if (state === 'connected' || state === 'completed') {
            connectionStatus.value = 'connected';
          } else if (state === 'failed' || state === 'disconnected' || state === 'closed') {
            connectionStatus.value = 'disconnected';
          }
        };
      }
      
      // Subscribe to chat messages for this call
      subscribeToChatMessages(appointment.id);
      
    } catch (error) {
      console.error('Error starting call:', error);
      connectionStatus.value = 'disconnected';
    }
  } catch (error) {
    console.error('Error joining video call:', error);
    connectionStatus.value = 'disconnected';
  }
};

// Subscribe to chat messages
const subscribeToChatMessages = (callId) => {
  // Clean up any existing subscription
  if (chatMessagesUnsubscribe) {
    chatMessagesUnsubscribe();
    chatMessagesUnsubscribe = null;
  }

  try {
    // Create a reference to the messages collection for this call
    const messagesRef = collection(db, 'calls', callId, 'messages');
    
    // Create a query to get messages ordered by timestamp
    const messagesQuery = query(messagesRef, orderBy('timestamp', 'asc'));
    
    // Subscribe to the query
    chatMessagesUnsubscribe = onSnapshot(messagesQuery, (snapshot) => {
      // Process the snapshot to update the chat messages
      const newMessages = [];
      
      snapshot.forEach((doc) => {
        const data = doc.data();
        
        // Convert server timestamp to Date object
        const timestamp = data.timestamp ? data.timestamp.toDate() : new Date();
        
        // Add the message to the array
        newMessages.push({
          id: doc.id,
          text: data.text,
          sender: data.sender,
          senderId: data.senderId,
          senderName: data.senderName,
          timestamp: timestamp,
          read: data.read
        });
      });
      
      // Update the chat messages
      chatMessages.value = newMessages;
      
      // Scroll to bottom of chat
      nextTick(() => {
        if (isMobileView.value) {
          if (mobileChatMessagesRef.value) {
            mobileChatMessagesRef.value.scrollTop = mobileChatMessagesRef.value.scrollHeight;
          }
        } else {
          if (chatMessagesRef.value) {
            chatMessagesRef.value.scrollTop = chatMessagesRef.value.scrollHeight;
          }
        }
      });
      
      // Mark messages as read
      markMessagesAsRead(newMessages);
    });
  } catch (error) {
    console.error('Error subscribing to chat messages:', error);
  }
};

// Mark messages as read
const markMessagesAsRead = async (messages) => {
  if (!currentAppointment.value || !authStore.user) return;

  try {
    // Find messages that are from user (not vet) and are unread
    const unreadMessages = messages.filter(msg => 
      msg.sender === 'user' && 
      msg.senderId !== authStore.user.userId && 
      !msg.read
    );
    
    // Mark each unread message as read
    for (const message of unreadMessages) {
      const messageRef = doc(db, 'calls', currentAppointment.value.id, 'messages', message.id);
      await updateDoc(messageRef, { read: true });
    }
  } catch (error) {
    console.error('Error marking messages as read:', error);
  }
};

// Format date function
const formatDate = (dateString) => {
  if (!dateString) return 'N/A';

  let date;
  if (typeof dateString === 'string') {
    // Handle ISO string
    date = parseISO(dateString);
  } else if (dateString instanceof Date) {
    // Handle Date object
    date = dateString;
  } else {
    return 'Invalid date';
  }

  const options = { year: 'numeric', month: 'long', day: 'numeric' };
  return date.toLocaleDateString(undefined, options);
};

const formatDateTime = (dateString) => {
  if (!dateString) return 'N/A';

  let date;
  if (typeof dateString === 'string') {
    // Handle ISO string
    date = parseISO(dateString);
  } else if (dateString instanceof Date) {
    // Handle Date object
    date = dateString;
  } else {
    return 'Unknown';
  }

  return format(date, 'MMM d, yyyy h:mm a');
};

const formatTime = (timestamp) => {
  if (!timestamp) return '';

  try {
    // Ensure we have a valid Date object
    const date = timestamp instanceof Date ? timestamp : new Date(timestamp);
    
    // Format the time
    return new Intl.DateTimeFormat('en-US', {
      hour: '2-digit',
      minute: '2-digit'
    }).format(date);
  } catch (error) {
    console.error('Error formatting time:', error);
    return '';
  }
};

const formatStatus = (status) => {
  if (!status) return 'Unknown';

  // Capitalize first letter
  return status.charAt(0).toUpperCase() + status.slice(1).toLowerCase();
};

const sortBy = (key) => {
  if (sortKey.value === key) {
    sortOrder.value = sortOrder.value === 'asc' ? 'desc' : 'asc';
  } else {
    sortKey.value = key;
    sortOrder.value = 'asc';
  }
};

const onImageError = (event) => {
  event.target.src = defaultPhotoURL.value;
};

const onPetImageError = (event) => {
  event.target.src = defaultPetPhotoURL;
};

// Filter appointments based on selected status and search query
const filteredAndSortedAppointments = computed(() => {
  // Create a Map to store unique appointments by ID
  const uniqueAppointments = new Map();

  // Process each appointment
  appointments.value.forEach(appointment => {
    // First check if it's a telehealth appointment
    if (!isTelehealthAppointment(appointment)) {
      return;
    }
    
    // Apply status filter if set
    if (filters.value.status !== 'all' && appointment.status !== filters.value.status) {
      return;
    }
    
    // Check if it matches the search criteria
    const matchesSearch =
      (appointment.ownerName?.toLowerCase() || '').includes(search.value.toLowerCase()) ||
      (appointment.ownerEmail?.toLowerCase() || '').includes(search.value.toLowerCase()) ||
      (appointment.petName?.toLowerCase() || '').includes(search.value.toLowerCase()) ||
      (appointment.petSpecies?.toLowerCase() || '').includes(search.value.toLowerCase()) ||
      (appointment.contactInformation?.toLowerCase() || '').includes(search.value.toLowerCase());

    // Only add to the map if it matches criteria and isn't already there
    if (matchesSearch) {
      uniqueAppointments.set(appointment.id, appointment);
    }
  });

  // Convert the Map values to an array
  let filtered = Array.from(uniqueAppointments.values());

  // Sort the filtered appointments
  return filtered.sort((a, b) => {
    let aValue = a[sortKey.value];
    let bValue = b[sortKey.value];

    if (sortKey.value === 'date') {
      aValue = new Date(a.date);
      bValue = new Date(b.date);
    } else if (sortKey.value === 'createdAt') {
      aValue = new Date(a.createdAt);
      bValue = new Date(b.createdAt);
    } else if (sortKey.value === 'updatedAt') {
      aValue = new Date(a.updatedAt);
      bValue = new Date(b.updatedAt);
    }

    if (aValue < bValue) return sortOrder.value === 'asc' ? -1 : 1;
    if (aValue > bValue) return sortOrder.value === 'asc' ? 1 : -1;
    return 0;
  });
});

const totalPages = computed(() => {
  return Math.ceil(filteredAndSortedAppointments.value.length / itemsPerPage) || 1;
});

const paginatedAppointments = computed(() => {
  const start = (currentPage.value - 1) * itemsPerPage;
  const end = start + itemsPerPage;
  return filteredAndSortedAppointments.value.slice(start, end);
});

const startIndex = computed(() => (currentPage.value - 1) * itemsPerPage);
const endIndex = computed(() => Math.min(startIndex.value + itemsPerPage, filteredAndSortedAppointments.value.length));

const prevPage = () => {
  if (currentPage.value > 1) {
    currentPage.value--;
  }
};

const nextPage = () => {
  if (currentPage.value < totalPages.value) {
    currentPage.value++;
  }
};

const getStatusClass = (status) => {
  const baseClasses = 'px-2 py-1 rounded-full text-xs font-medium';
  switch (status?.toLowerCase()) {
    case 'pending':
      return `${baseClasses} bg-yellow-100 text-yellow-800`;
    case 'pending':
      return `${baseClasses} bg-yellow-100 text-yellow-800`;
    case 'approved':
      return `${baseClasses} bg-green-100 text-green-800`;
    case 'cancelled':
    case 'rejected':
      return `${baseClasses} bg-red-100 text-red-800`;
    case 'ended':
    case 'completed':
      return `${baseClasses} bg-purple-100 text-purple-800`;
    default:
      return `${baseClasses} bg-gray-100 text-gray-800`;
  }
};

// Video call functions
const toggleMute = () => {
  isMuted.value = !isMuted.value;
  WebRTCService.toggleMute(isMuted.value);
};

const toggleVideo = () => {
  isVideoOff.value = !isVideoOff.value;
  WebRTCService.toggleVideo(isVideoOff.value);
};

// Add speaker toggle function
const toggleSpeaker = () => {
  isSpeakerMuted.value = !isSpeakerMuted.value;
  
  // If we have a remote video element, mute/unmute it
  if (remoteVideoRef.value) {
    remoteVideoRef.value.muted = isSpeakerMuted.value;
  }
};

// Add this function to properly handle screen share ended events
const handleScreenShareEnded = () => {
  console.log('Screen sharing ended event received');
  // Update UI state to reflect that screen sharing has ended
  isScreenSharing.value = false;
  
  // Make sure we update the UI immediately
  nextTick(() => {
    // Force a UI update if needed
    if (isScreenSharing.value) {
      isScreenSharing.value = false;
    }
  });
};

// Modify the toggleScreenShare function to better handle state
const toggleScreenShare = async () => {
  try {
    if (isScreenSharing.value) {
      // If we're turning off screen sharing
      localStream.value = await WebRTCService.toggleScreenShare(true);
      
      // Update video element
      if (localVideoRef.value) {
        localVideoRef.value.srcObject = localStream.value;
      }
      
      // Update state after successful toggle
      isScreenSharing.value = false;
    } else {
      // If we're turning on screen sharing
      try {
        localStream.value = await WebRTCService.toggleScreenShare(false);
        
        // Update video element
        if (localVideoRef.value) {
          localVideoRef.value.srcObject = localStream.value;
        }
        
        // Only update state if screen sharing was successfully started
        isScreenSharing.value = true;
      } catch (error) {
        // If screen sharing failed to start (e.g., user denied permission)
        console.error('Failed to start screen sharing:', error);
        isScreenSharing.value = false;
      }
    }
  } catch (error) {
    console.error('Error toggling screen share:', error);
    // Ensure UI state is consistent even if there's an error
    isScreenSharing.value = false;
  }
};

// Toggle chat panel
const toggleChatPanel = () => {
  showChatPanel.value = !showChatPanel.value;
  
  // Scroll to bottom of chat when opening
  if (showChatPanel.value) {
    nextTick(() => {
      if (isMobileView.value) {
        if (mobileChatMessagesRef.value) {
          mobileChatMessagesRef.value.scrollTop = mobileChatMessagesRef.value.scrollHeight;
        }
      } else {
        if (chatMessagesRef.value) {
          chatMessagesRef.value.scrollTop = chatMessagesRef.value.scrollHeight;
        }
      }
    });
  }
};

// Updated sendMessage function to use Firebase for real-time communication
const sendMessage = async () => {
  if (newMessage.value.trim() === '' || !currentAppointment.value) return;

  try {
    // Create a reference to the messages collection for this call
    const messagesRef = collection(db, 'calls', currentAppointment.value.id, 'messages');
    
    // Add the new message to Firestore
    await addDoc(messagesRef, {
      text: newMessage.value,
      sender: 'vet', // 'vet' for veterinarian, 'user' for pet owner
      senderId: authStore.user.userId,
      senderName: authStore.user.displayName || 'Doctor',
      timestamp: serverTimestamp(),
      read: false
    });
    
    // Clear the input field
    newMessage.value = '';
    
    // Scroll to bottom of chat
    nextTick(() => {
      if (isMobileView.value) {
        if (mobileChatMessagesRef.value) {
          mobileChatMessagesRef.value.scrollTop = mobileChatMessagesRef.value.scrollHeight;
        }
      } else {
        if (chatMessagesRef.value) {
          chatMessagesRef.value.scrollTop = chatMessagesRef.value.scrollHeight;
        }
      }
    });
  } catch (error) {
    console.error('Error sending message:', error);
  }
};

const endCall = () => {
  // Reset screen sharing state
  isScreenSharing.value = false;
  
  // Unsubscribe from chat messages
  if (chatMessagesUnsubscribe) {
    chatMessagesUnsubscribe();
    chatMessagesUnsubscribe = null;
  }
  
  // Stop listening for updates
  if (callDocUnsubscribe) {
    callDocUnsubscribe();
    callDocUnsubscribe = null;
  }
  
  if (iceCandidatesUnsubscribe) {
    iceCandidatesUnsubscribe();
    iceCandidatesUnsubscribe = null;
  }
  
  // Clear appointment timer
  if (appointmentTimer) {
    clearInterval(appointmentTimer);
    appointmentTimer = null;
  }
  
  // Use WebRTCService to hang up
  WebRTCService.hangUp();
  
  // Clean up local state
  if (localStream.value) {
    localStream.value.getTracks().forEach(track => track.stop());
    localStream.value = null;
  }
  
  remoteStream.value = null;
  remoteStreamActive.value = false;
  activeCall.value = false;
  currentAppointment.value = null;
  chatMessages.value = [];
  isMuted.value = false;
  isVideoOff.value = false;
  isScreenSharing.value = false;
  isSpeakerMuted.value = false;
  showChatPanel.value = false;
  connectionStatus.value = 'connecting'; // Reset connection status
  remainingTime.value = '';
};

const acceptIncomingCall = async () => {
  if (!incomingCall.value) return;
  
  try {
    // Check if it's time for the appointment
    if (!isAppointmentTime(incomingCall.value.appointment)) {
      alert('This appointment is not currently available for video call. You can join during the scheduled appointment time.');
      declineIncomingCall();
      return;
    }
    
    // Set accepting call flag to true to hide the modal immediately
    isAcceptingCall.value = true;
    
    // Set connection status to connecting
    connectionStatus.value = 'connecting';
    
    // Request camera and microphone access
    try {
      localStream.value = await WebRTCService.setupLocalStream();
      
      // Set the stream to the video element
      if (localVideoRef.value) {
        localVideoRef.value.srcObject = localStream.value;
      }
    } catch (error) {
      console.error('Error accessing camera/microphone:', error);
      isAcceptingCall.value = false;
      return;
    }

    // Set current appointment and activate call view
    currentAppointment.value = incomingCall.value.appointment;
    activeCall.value = true;
    
    // Initialize chat for this session
    chatMessages.value = [];
    
    // Start appointment timer
    startAppointmentTimer(incomingCall.value.appointment);
    
    // Wait for DOM update before initializing video elements
    await nextTick();
    
    // Make sure video elements are properly set up after DOM update
    if (localVideoRef.value && localStream.value) {
      localVideoRef.value.srcObject = localStream.value;
    }

    // Start the WebRTC call
    try {
      const streams = await WebRTCService.answerCall(
        incomingCall.value.id,
        localStream.value,
        (stream) => {
          // When we receive the remote stream
          if (remoteVideoRef.value) {
            remoteVideoRef.value.srcObject = stream;
            remoteStreamActive.value = true;
          }
        }
      );
      
      // Set remote stream to video element
      if (remoteVideoRef.value && streams.remoteStream) {
        remoteVideoRef.value.srcObject = streams.remoteStream;
        remoteStream.value = streams.remoteStream;
        
        // Check if there are already tracks in the remote stream
        if (streams.remoteStream.getTracks().length > 0) {
          console.log('Remote stream already has tracks, activating');
          remoteStreamActive.value = true;
          // Update connection status to connected when remote stream is active
          connectionStatus.value = 'connected';
        }
        
        // Listen for remote tracks to update UI
        streams.remoteStream.onaddtrack = (event) => {
          console.log('New remote track added:', event.track.kind);
          remoteStreamActive.value = true;
          // Update connection status to connected when remote stream gets tracks
          connectionStatus.value = 'connected';
        };
        
        // Add a periodic check for remote stream tracks
        const checkInterval = setInterval(() => {
          if (streams.remoteStream.getTracks().length > 0) {
            console.log('Remote tracks detected in interval check');
            remoteStreamActive.value = true;
            // Update connection status to connected when remote stream gets tracks
            connectionStatus.value = 'connected';
            clearInterval(checkInterval);
          }
        }, 1000);
      }
      
      // Add a listener for call status changes in Firestore
      const callDoc = doc(db, 'calls', incomingCall.value.id);
      callDocUnsubscribe = onSnapshot(callDoc, (snapshot) => {
        const data = snapshot.data();
        if (data) {
          // If the call was ended by the user, return to table view
          if (data.status === 'ended') {
            console.log('Call was ended by the user');
            // Clean up and return to table view
            endCall();
          }
        }
      });
      
      // Subscribe to chat messages for this call
      subscribeToChatMessages(incomingCall.value.id);
      
      // Listen for ICE connection state changes
      if (WebRTCService.peerConnection) {
        WebRTCService.peerConnection.oniceconnectionstatechange = () => {
          const state = WebRTCService.peerConnection.iceConnectionState;
          console.log('ICE connection state changed:', state);
          
          if (state === 'connected' || state === 'completed') {
            connectionStatus.value = 'connected';
          } else if (state === 'failed' || state === 'disconnected' || state === 'closed') {
            connectionStatus.value = 'disconnected';
          }
        };
      }
      
    } catch (error) {
      console.error('Error answering call:', error);
      connectionStatus.value = 'disconnected';
      isAcceptingCall.value = false;
    }
  } catch (error) {
    console.error('Error accepting incoming call:', error);
    connectionStatus.value = 'disconnected';
    isAcceptingCall.value = false;
  } finally {
    // We don't clear the incoming call here because we've already hidden the modal with isAcceptingCall
    // The call view is now active
  }
};

const declineIncomingCall = () => {
  // Decline the incoming call
  if (incomingCall.value) {
    WebRTCService.rejectCall(incomingCall.value.id);
    incomingCall.value = null;
  }
};

// Setup incoming calls listener
const setupIncomingCallsListener = () => {
  // Clear any existing subscription
  if (incomingCallsUnsubscribe) {
    incomingCallsUnsubscribe();
    incomingCallsUnsubscribe = null;
  }

  // Make sure we have a valid user ID
  if (!authStore.user || !authStore.user.userId) {
    console.warn("Cannot setup incoming calls listener: No user ID available");
    return;
  }

  try {
    // Use the WebRTC service to listen for incoming calls
    incomingCallsUnsubscribe = WebRTCService.listenForIncomingCalls(
      authStore.user.userId,
      (callData) => {
        console.log("Incoming call detected:", callData);
        
        // Find the appointment details for this call
        const appointment = appointments.value.find(a => a.id === callData.id);
        
        if (appointment) {
          // Check if it's time for the appointment
          if (!isAppointmentTime(appointment)) {
            console.log("Ignoring incoming call outside of appointment time");
            return;
          }
          
          incomingCall.value = {
            id: callData.id,
            callerId: callData.callerId,
            callerName: appointment.ownerName || 'Pet Owner',
            appointment: appointment
          };
        } else {
          // If we can't find the appointment in our local data, 
          // we can still show the call with limited information
          incomingCall.value = {
            id: callData.id,
            callerId: callData.callerId,
            callerName: 'Pet Owner',
            appointment: {
              id: callData.id,
              userId: callData.callerId,
              ownerName: 'Pet Owner'
            }
          };
        }
        
        // Add a listener to check if the call gets canceled or ended by the user
        const callDoc = doc(db, 'calls', callData.id);
        const callStatusUnsubscribe = onSnapshot(callDoc, (snapshot) => {
          const data = snapshot.data();
          if (data) {
            // If the call was rejected or ended by the user, hide the incoming call modal
            if (data.status === 'rejected' || data.status === 'ended') {
              console.log('Call was rejected or ended by the user');
              // Hide the incoming call modal
              if (incomingCall.value && incomingCall.value.id === callData.id) {
                incomingCall.value = null;
              }
              // Unsubscribe from this listener
              callStatusUnsubscribe();
            }
          }
        });
      }
    );
    
    console.log("Incoming calls listener set up successfully for user ID:", authStore.user.userId);
  } catch (error) {
    console.error("Error setting up incoming calls listener:", error);
  }
};

// CSV Export Function
const exportToCSV = () => {
  const csvRows = [];

  // Add headers
  const headers = ['Owner', 'Contact', 'Pet', 'Date', 'Time', 'Services', 'Status', 'Created', 'Updated'];
  csvRows.push(headers.join(','));

  // Add data rows
  filteredAndSortedAppointments.value.forEach(appointment => {
    const values = [
      `"${appointment.ownerName || ''}"`,
      `"${appointment.contactInformation || ''}"`,
      `"${appointment.petName || ''}"`,
      `"${formatDate(appointment.date) || ''}"`,
      `"${appointment.time || ''}"`,
      `"${appointment.serviceNames ? appointment.serviceNames.join('; ') : ''}"`,
      `"${formatStatus(appointment.status) || ''}"`,
      `"${formatDateTime(appointment.createdAt) || ''}"`,
      `"${formatDateTime(appointment.updatedAt) || ''}"`
    ];
    csvRows.push(values.join(','));
  });

  // Create CSV content
  const csvContent = csvRows.join('\n');

  // Create a download link
  const blob = new Blob([csvContent], { type: 'text/csv;charset=utf-8;' });
  const url = URL.createObjectURL(blob);

  // Create a link element and trigger the download
  const link = document.createElement('a');
  link.href = url;
  link.setAttribute('download', 'telehealth_appointments.csv');
  document.body.appendChild(link);
  link.click();

  // Clean up
  document.body.removeChild(link);
};

// Function to start the appointment timer
const startAppointmentTimer = (appointment) => {
  if (!appointment.date || !appointment.time) return;

  try {
    // Parse the appointment time (e.g., "4:00 PM - 4:20 PM")
    if (appointment.time) {
      const timeMatch = appointment.time.match(/(\d+:\d+\s*[APM]+)\s*-\s*(\d+:\d+\s*[APM]+)/i);
      if (timeMatch && timeMatch.length >= 3) {
        // Get the end time part
        const endTimeStr = timeMatch[2].trim();
        
        // Create date objects for the appointment end time
        const endTimeParts = endTimeStr.match(/(\d+):(\d+)\s*([APM]+)/i);
        
        if (endTimeParts) {
          // Parse end time
          let endHours = parseInt(endTimeParts[1]);
          const endMinutes = parseInt(endTimeParts[2]);
          const endPeriod = endTimeParts[3].toUpperCase();
          
          // Convert to 24-hour format
          if (endPeriod === 'PM' && endHours < 12) endHours += 12;
          if (endPeriod === 'AM' && endHours === 12) endHours = 0;
          
          // Create appointment end datetime object
          const appointmentDate = appointment.date instanceof Date 
            ? appointment.date 
            : parseISO(appointment.date);
          const endTime = new Date(appointmentDate);
          endTime.setHours(endHours, endMinutes, 0, 0);
          
          // If end time is earlier than start time, it means the appointment ends the next day
          
          // Set appointment end time
          appointmentEndTime.value = endTime;
          
          // Update remaining time every second
          appointmentTimer = setInterval(() => {
            const now = new Date();
            const diffInSeconds = differenceInSeconds(appointmentEndTime.value, now);
            
            if (diffInSeconds <= 0) {
              // Time is up, show modal and end call
              clearInterval(appointmentTimer);
              remainingTime.value = '00:00';
              showCallExpiredModal.value = true;
            } else {
              // Calculate remaining time
              const minutes = Math.floor(diffInSeconds / 60);
              const seconds = diffInSeconds % 60;
              remainingTime.value = `${String(minutes).padStart(2, '0')}:${String(seconds).padStart(2, '0')}`;
            }
          }, 1000);
        }
      }
    }
  } catch (error) {
    console.error('Error starting appointment timer:', error);
  }
};

// Function to acknowledge call expired
const acknowledgeCallExpired = () => {
  showCallExpiredModal.value = false;
  endCall();
};
</script>

<style scoped>
.divide-y > :not([hidden]) ~ :not([hidden]) {
--tw-divide-opacity: 1;
border-color: rgb(229 231 235 / var(--tw-divide-opacity));
}

@media (max-width: 640px) {
table {
font-size: 0.875rem;
}
}

/* Add responsive stepper styles */
@media (max-width: 640px) {
.stepper-container {
padding: 0 8px;
}
}
<<<<<<< HEAD
</style>
=======
</style>
>>>>>>> a82d8588
<|MERGE_RESOLUTION|>--- conflicted
+++ resolved
@@ -2494,8 +2494,4 @@
 padding: 0 8px;
 }
 }
-<<<<<<< HEAD
-</style>
-=======
-</style>
->>>>>>> a82d8588
+</style>