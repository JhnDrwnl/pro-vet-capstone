<!-- views/vet/VetTelehealth -->
<template>
<<<<<<< HEAD
  <div class="telehealth-container">
    <!-- Carousel View (New) -->
    <div v-if="currentView === 'carousel'" class="min-h-screen bg-white rounded-2xl">
      <main class="max-w-7xl mx-auto px-4 sm:px-6 lg:px-8 py-12">
        <div class="grid lg:grid-cols-2 gap-12 items-center">
          <!-- Left Column -->
          <div class="space-y-8 flex flex-col justify-center h-full">
            <div class="space-y-4 mt-auto">
              <h1 class="text-4xl md:text-5xl font-semibold text-gray-900 leading-tight">
                {{ slides[currentSlide].title }}
              </h1>
              <p class="text-xl text-gray-600">
                {{ slides[currentSlide].subtitle }}
              </p>
            </div>
  
            <!-- Meeting Controls -->
            <div class="space-y-4 mb-auto">
              <div class="flex flex-col sm:flex-row gap-4">
                <button 
                  @click="currentView = 'sessions'"
                  class="inline-flex items-center justify-center px-6 py-3 bg-blue-600 text-white text-base font-medium rounded-lg hover:bg-blue-700 transition-colors"
                >
                  <VideoIcon class="w-5 h-5 mr-2" />
                  Sessions
                </button>
                <button 
                  @click="scheduleMeeting"
                  class="inline-flex items-center justify-center px-6 py-3 border border-gray-300 text-gray-700 text-base font-medium rounded-lg hover:bg-gray-50 transition-colors"
                >
                  <CalendarIcon class="w-5 h-5 mr-2" />
                  Add new meeting
                </button>
              </div>
              <a href="#" class="inline-flex text-blue-600 hover:underline">
                Learn more about Telehealth
              </a>
            </div>
          </div>
  
          <!-- Right Column -->
          <div class="relative">
            <!-- Navigation Arrows -->
            <button 
              @click="previousSlide" 
              class="absolute left-0 top-1/2 -translate-y-1/2 -translate-x-12 p-2 rounded-full bg-white shadow-lg hover:bg-gray-50 transition-colors z-20"
            >
              <ChevronLeftIcon class="w-6 h-6 text-gray-600" />
            </button>
            <button 
              @click="nextSlide"
              class="absolute right-0 top-1/2 -translate-y-1/2 translate-x-12 p-2 rounded-full bg-white shadow-lg hover:bg-gray-50 transition-colors z-20"
            >
              <ChevronRightIcon class="w-6 h-6 text-gray-600" />
            </button>
  
            <!-- Main Illustration -->
            <div class="relative aspect-square max-w-md mx-auto">
              <div class="absolute inset-0 bg-blue-70 rounded-full overflow-hidden">
                <TransitionGroup name="slide">
                  <div 
                    v-for="(slide, index) in slides" 
                    :key="slide.id"
                    v-show="currentSlide === index"
                    class="absolute inset-0 transition-all duration-300"
                  >
                    <div :id="`lottie-container-${index}`" class="w-full h-full"></div>
                  </div>
                </TransitionGroup>
              </div>
            </div>
  
            <!-- Carousel Dots -->
            <div class="flex justify-center gap-2 mt-8">
              <button 
                v-for="(slide, index) in slides" 
                :key="slide.id"
                @click="goToSlide(index)"
                :class="[
                  'w-2 h-2 rounded-full transition-all',
                  currentSlide === index 
                    ? 'bg-blue-600 w-4' 
                    : 'bg-gray-300 hover:bg-gray-400'
                ]"
                :aria-label="`Go to slide ${index + 1}`"
              />
            </div>
          </div>
        </div>
      </main>
    </div>
  
    <!-- Session List View -->
    <div v-else-if="currentView === 'sessions' && !activeSession" class="sessions-list">
      <div class="flex items-center mb-4">
        <button 
          @click="currentView = 'carousel'" 
          class="p-2 mr-4 rounded-full hover:bg-gray-100 text-gray-600"
        >
          <ArrowLeftIcon class="w-5 h-5" />
        </button>
        <h1 class="text-2xl font-bold">
          {{ showingApprovedOnly ? 'Approved Telehealth Sessions' : 'My Telehealth Sessions' }}
        </h1>
      </div>
      
      <div class="filter-controls mb-4">
        <select v-model="statusFilter" class="form-select mr-2">
          <option value="all">All Sessions</option>
          <option value="approved">Approved</option>
          <option value="completed">Completed</option>
          <option value="cancelled">Cancelled</option>
        </select>
        <button @click="refreshSessions" class="btn btn-primary mr-2">
          <RefreshCwIcon class="w-4 h-4 mr-2" />
          Refresh
        </button>
      </div>
      
      <div v-if="loading" class="text-center py-4">
        <div class="spinner"></div>
        <p>Loading sessions...</p>
      </div>
      
      <div v-else-if="filteredSessions.length === 0" class="empty-state">
        <p>No telehealth sessions found.</p>
        <button @click="refreshSessions" class="btn btn-primary mt-4">
          <RefreshCwIcon class="w-4 h-4 mr-2" />
          Refresh Sessions
        </button>
      </div>
      
      <div v-else class="sessions-grid">
        <div 
          v-for="session in filteredSessions" 
          :key="session.id" 
          class="session-card"
          @click="selectSession(session)"
        >
          <div class="card-header">
            <span :class="['status-badge', `status-${session.status}`]">
              {{ session.status }}
            </span>
            <h3 class="session-title">{{ session.title || (session.serviceNames && session.serviceNames[0]) || 'Telehealth Session' }}</h3>
          </div>
          
          <div class="card-body">
            <p><strong>Date:</strong> {{ formatDateOnly(session.date || session.scheduledTime) }}</p>
            <p><strong>Time:</strong> {{ session.time || formatTime(session.date || session.scheduledTime) }}</p>
            <p><strong>Doctor:</strong> {{ session.doctorName || 'Not assigned' }}</p>
            <p><strong>Pet:</strong> {{ session.petName || 'Not specified' }}</p>
            <p v-if="session.serviceNames && session.serviceNames.length > 0">
              <strong>Services:</strong> {{ session.serviceNames.join(', ') }}
            </p>
            <p><strong>Status:</strong> {{ session.status }}</p>
            <p><strong>User ID:</strong> {{ session.userId }}</p>
            <p><strong>Patient Name:</strong> {{ userFirstNames[session.userId] || 'Loading...' }}</p>
          </div>
          
          <div class="card-footer">
            <button 
              v-if="(session.status === 'scheduled' || session.status === 'approved') && isSessionJoinable(session)" 
              class="btn btn-success"
              @click.stop="joinSession(session)"
            >
              <PhoneIcon class="w-4 h-4 mr-2" />
              Join Call
            </button>
            <button 
              v-else-if="session.status === 'scheduled' || session.status === 'approved'" 
              class="btn btn-secondary" 
              disabled
=======
  <div class="bg-white p-6 rounded-2xl">
    <!-- Header Section -->
    <div class="mb-6">
      <h2 class="text-2xl font-medium text-gray-900">Telehealth Appointments</h2>
      <p class="text-gray-500 mt-1">View and manage telehealth appointments.</p>
    </div>
    
    <!-- Search and Actions -->
    <div class="flex flex-col sm:flex-row justify-between items-start sm:items-center mb-6 gap-4">
      <div class="flex items-center gap-2 w-full sm:w-auto">
        <div class="relative flex-1 sm:flex-none">
          <input 
            v-model="search" 
            class="w-full sm:w-[300px] pl-10 pr-4 py-2 border border-gray-200 rounded-lg focus:outline-none focus:ring-2 focus:ring-gray-200"
            placeholder="Search appointments..."
          />
          <SearchIcon class="w-5 h-5 text-gray-400 absolute left-3 top-1/2 transform -translate-y-1/2" />
        </div>
        <div class="relative">
          <button 
            @click="toggleFilters"
            class="p-2 border border-gray-200 rounded-lg hover:bg-gray-50"
          >
            <FilterIcon class="w-5 h-5 text-gray-500" />
          </button>
          <!-- Filter Dropdown - Updated to match user's screenshot -->
          <div v-if="showFilters" class="absolute top-full mt-2 left-0 w-48 sm:w-56 bg-white rounded-lg shadow-lg border border-gray-200 py-2 z-10">
            <div class="px-3 sm:px-4 py-1.5 sm:py-2 text-xs sm:text-sm font-medium text-gray-700 border-b border-gray-100">Filter by:</div>
            <button 
              @click="toggleStatusFilter('all')"
              class="w-full px-3 sm:px-4 py-1.5 sm:py-2 text-left text-xs sm:text-sm hover:bg-gray-50"
              :class="{ 'text-blue-600': filters.status === 'all' }"
            >
              All Appointments
            </button>
            <button 
              @click="toggleStatusFilter('approved')"
              class="w-full px-3 sm:px-4 py-1.5 sm:py-2 text-left text-xs sm:text-sm hover:bg-gray-50"
              :class="{ 'text-blue-600': filters.status === 'approved' }"
            >
              Approved
            </button>
            <button 
              @click="toggleStatusFilter('pending')"
              class="w-full px-3 sm:px-4 py-1.5 sm:py-2 text-left text-xs sm:text-sm hover:bg-gray-50"
              :class="{ 'text-blue-600': filters.status === 'pending' }"
            >
              Pending
            </button>
            <button 
              @click="toggleStatusFilter('ended')"
              class="w-full px-3 sm:px-4 py-1.5 sm:py-2 text-left text-xs sm:text-sm hover:bg-gray-50"
              :class="{ 'text-blue-600': filters.status === 'ended' }"
>>>>>>> 20d363dc
            >
              Ended
            </button>
            <button 
<<<<<<< HEAD
              v-if="session.status === 'pending'" 
              class="btn btn-primary"
              @click.stop="approveSession(session)"
            >
              <CheckIcon class="w-4 h-4 mr-2" />
              Approve
            </button>
            <button 
              v-if="session.status === 'scheduled' || session.status === 'approved'" 
              class="btn btn-danger ml-2"
              @click.stop="cancelSession(session)"
=======
              @click="toggleStatusFilter('completed')"
              class="w-full px-3 sm:px-4 py-1.5 sm:py-2 text-left text-xs sm:text-sm hover:bg-gray-50"
              :class="{ 'text-blue-600': filters.status === 'completed' }"
>>>>>>> 20d363dc
            >
              Completed
            </button>
            <button 
              @click="toggleStatusFilter('cancelled')"
              class="w-full px-3 sm:px-4 py-1.5 sm:py-2 text-left text-xs sm:text-sm hover:bg-gray-50"
              :class="{ 'text-blue-600': filters.status === 'cancelled' }"
            >
              Cancelled
            </button>
          </div>
        </div>
      </div>
      <div class="flex justify-end gap-2 w-full sm:w-auto">
        <button 
          @click="exportToCSV"
          class="flex items-center justify-center gap-1 sm:gap-2 px-3 py-1.5 sm:px-4 sm:py-2 bg-green-500 text-white rounded-full hover:bg-green-600 text-xs sm:text-sm w-auto"
        >
          <DownloadIcon class="w-3 h-3 sm:w-4 sm:h-4" />
          Export CSV
        </button>
      </div>
    </div>
    
<<<<<<< HEAD
    <!-- Camera Permission Modal -->
    <div v-if="showCameraPermissionModal" class="camera-permission-modal">
      <div class="modal-content">
        <div class="modal-header">
          <h3>Camera Access Required</h3>
          <button @click="denyCameraAccess" class="close-button">
            <XIcon class="w-5 h-5" />
          </button>
        </div>
        
        <div v-if="cameraPermissionState === 'prompt'" class="modal-body">
          <div class="permission-prompt">
            <CameraIcon class="w-16 h-16 text-blue-500 mb-4" />
            <p>To join this call, we need permission to access your camera and microphone.</p>
            <p class="text-sm text-gray-500 mt-2">You'll see a browser notification asking for permission.</p>
            
            <div class="browser-permission-illustration">
              <div class="browser-permission-mockup">
                <div class="mockup-header">
                  <div class="mockup-url">example.com</div>
                </div>
                <div class="mockup-body">
                  <p>"Telehealth" would like to use your camera and microphone</p>
                  <div class="mockup-buttons">
                    <span>Block</span>
                    <span class="allow">Allow</span>
                  </div>
                </div>
              </div>
            </div>
            
            <div class="modal-buttons mt-6">
              <button @click="requestCameraPermission" class="btn btn-primary">
                <CameraIcon class="w-4 h-4 mr-2" />
                Continue to Call
              </button>
              <button @click="denyCameraAccess" class="btn btn-secondary">
                Cancel
              </button>
            </div>
          </div>
        </div>
        
        <div v-else-if="cameraPermissionState === 'preview'" class="modal-body">
          <p class="mb-4">Your camera is ready! You can now join the call.</p>
          <div class="preview-container">
            <video ref="cameraPreviewRef" autoplay playsinline muted class="camera-preview"></video>
          </div>
          <div class="modal-buttons">
            <button @click="allowCameraAccess" class="btn btn-primary">
              <PhoneIcon class="w-4 h-4 mr-2" />
              Join Call
            </button>
            <button @click="denyCameraAccess" class="btn btn-secondary">
              Cancel
            </button>
          </div>
        </div>
        
        <div v-else-if="cameraPermissionState === 'denied'" class="modal-body">
          <div class="permission-denied">
            <AlertCircleIcon class="w-16 h-16 text-red-500 mb-4" />
            <h4 class="text-lg font-semibold mb-2">Camera Access Denied</h4>
            <p>You need to allow camera access to join the call.</p>
            <p class="text-sm text-gray-500 mt-2">Please check your browser settings and enable camera permissions for this site.</p>
            
            <div class="browser-settings-help mt-4">
              <h5 class="font-medium mb-2">How to enable camera access:</h5>
              <ol class="text-sm text-gray-600 list-decimal pl-5 space-y-1">
                <li>Click the camera icon in your browser's address bar</li>
                <li>Select "Always allow" for this site</li>
                <li>Refresh the page and try again</li>
              </ol>
            </div>
            
            <div class="modal-buttons mt-6">
              <button @click="requestCameraPermission" class="btn btn-primary">
                Try Again
              </button>
              <button @click="denyCameraAccess" class="btn btn-secondary">
                Cancel
              </button>
            </div>
          </div>
        </div>
        
        <div v-else-if="cameraPermissionState === 'error'" class="modal-body">
          <div class="permission-error">
            <AlertTriangleIcon class="w-16 h-16 text-yellow-500 mb-4" />
            <h4 class="text-lg font-semibold mb-2">Camera Error</h4>
            <p>We couldn't access your camera.</p>
            <p class="text-sm text-gray-500 mt-2">{{ cameraErrorMessage }}</p>
            
            <div class="troubleshooting-tips mt-4">
              <h5 class="font-medium mb-2">Troubleshooting tips:</h5>
              <ul class="text-sm text-gray-600 list-disc pl-5 space-y-1">
                <li>Make sure your camera is connected and not being used by another application</li>
                <li>Check that you have a working camera on your device</li>
                <li>Try using a different browser</li>
                <li>Restart your device if the problem persists</li>
              </ul>
            </div>
            
            <div class="modal-buttons mt-6">
              <button @click="requestCameraPermission" class="btn btn-primary">
                Try Again
              </button>
              <button @click="denyCameraAccess" class="btn btn-secondary">
                Cancel
              </button>
            </div>
          </div>
        </div>
      </div>
    </div>
  
    <!-- Active Session View -->
    <div v-else-if="activeSession" class="active-session">
      <div class="session-header">
        <h2>{{ activeSession.title }}</h2>
        <div class="patient-info">
          <span><strong>Patient:</strong> {{ activeSession.patientName }}</span>
          <span><strong>Pet:</strong> {{ activeSession.petName }} ({{ activeSession.petType }})</span>
        </div>
        <div class="call-status" v-if="callStatus">
          <span :class="['status-indicator', callStatus === 'connected' ? 'connected' : 'connecting']"></span>
          {{ callStatus === 'connected' ? 'Connected' : 'Connecting...' }}
        </div>
        <button @click="endCall" class="btn btn-danger">
          <PhoneOffIcon class="w-5 h-5 mr-2" />
          End Call
        </button>
      </div>
      
      <div class="video-container" :class="{ 'remote-active': remoteStreamActive }">
        <div class="remote-video">
          <video ref="remoteVideoRef" autoplay playsinline></video>
          <div v-if="!remoteStreamActive" class="video-placeholder">
            <div class="waiting-animation">
              <div class="pulse-ring"></div>
              <UserIcon class="w-12 h-12 text-white" />
            </div>
            <p>{{ userType === 'patient' ? 'Waiting for veterinarian to join...' : 'Waiting for patient to join...' }}</p>
            <p class="text-sm text-gray-400 mt-2">
              {{ userType === 'patient' ? 'Your veterinarian' : activeSession.patientName }} will appear here when they join
            </p>
          </div>
        </div>
        
        <div class="local-video" :class="{ 'pip-mode': remoteStreamActive }">
          <video ref="localVideoRef" autoplay playsinline muted></video>
          <div class="call-controls">
            <button @click="toggleMute" :class="['btn', isMuted ? 'btn-secondary' : 'btn-primary']">
              <MicOffIcon v-if="isMuted" class="w-5 h-5" />
              <MicIcon v-else class="w-5 h-5" />
            </button>
            <button @click="toggleVideo" :class="['btn', isVideoOff ? 'btn-secondary' : 'btn-primary']">
              <VideoOffIcon v-if="isVideoOff" class="w-5 h-5" />
              <VideoIcon v-else class="w-5 h-5" />
            </button>
            <button @click="toggleScreenShare" :class="['btn', isScreenSharing ? 'btn-success' : 'btn-primary']">
              <MonitorIcon class="w-5 h-5" />
=======
    <!-- Active Filters Display -->
    <div v-if="filters.status && filters.status !== 'all'" class="mb-4 flex flex-wrap gap-2">
      <div class="text-sm text-gray-500 py-1">Active filters:</div>
      
      <div class="inline-flex items-center gap-1 px-3 py-1 bg-[#EBF5FF] text-[#0066FF] rounded-full text-xs capitalize">
        <span>{{ filters.status }}</span>
        <button @click="clearStatusFilter" class="text-[#0066FF] hover:text-blue-700">
          <XIcon class="w-3 h-3" />
        </button>
      </div>
    </div>
    
    <!-- Table -->
    <div v-if="!initialLoading && !activeCall" class="border border-gray-200 rounded-lg overflow-hidden">
      <!-- Responsive Table - Works on all screen sizes with horizontal scroll -->
      <div class="overflow-x-auto scrollbar-thin scrollbar-thumb-gray-300 scrollbar-track-transparent hover:scrollbar-thumb-gray-400">
        <table class="min-w-full divide-y divide-gray-200">
          <thead class="bg-gray-50">
            <tr>
              <th v-for="header in headers" :key="header.key" 
                  @click="sortBy(header.key)"
                  class="px-6 py-4 text-left text-sm font-medium text-gray-500 cursor-pointer whitespace-nowrap">
                <div class="flex items-center">
                  {{ header.label }}
                  <div class="flex flex-col ml-1">
                    <span :class="['text-[10px] leading-none', { 'text-gray-800': sortKey === header.key && sortOrder === 'asc' }]" >▲</span>
                    <span :class="['text-[10px] leading-none', { 'text-gray-800': sortKey === header.key && sortOrder === 'desc' }]">▼</span>
                  </div>
                </div>
              </th>
            </tr>
          </thead>
          <tbody class="bg-white divide-y divide-gray-200">
            <tr v-for="appointment in paginatedAppointments" :key="appointment.id" 
                class="hover:bg-gray-50 transition-colors duration-150">
              <td class="px-6 py-4 whitespace-nowrap">
                <div class="flex items-center">
                  <div class="w-8 h-8 rounded-full bg-gray-200 flex items-center justify-center overflow-hidden mr-3">
                    <img 
                      v-if="appointment.ownerAvatar && appointment.ownerAvatar !== '/placeholder.svg?height=40&width=40'"
                      :src="appointment.ownerAvatar" 
                      class="w-full h-full object-cover"
                      alt=""
                      @error="onImageError"
                    />
                    <img 
                      v-else
                      :src="defaultPhotoURL" 
                      class="w-full h-full object-cover"
                      alt=""
                    />
                  </div>
                  <div>
                    <div class="flex items-center gap-2">
                      <span class="text-sm font-medium text-gray-900">{{ appointment.ownerName || 'Unknown Owner' }}</span>
                      <span class="text-xs text-gray-500">(Owner)</span>
                    </div>
                    <div v-if="appointment.ownerEmail" class="text-xs text-gray-500 mt-0.5">
                      {{ appointment.ownerEmail }}
                    </div>
                  </div>
                </div>
              </td>
              <td class="px-6 py-4 whitespace-nowrap">
                <span class="text-sm text-gray-900">{{ appointment.contactInformation || 'No contact info' }}</span>
              </td>
              <td class="px-6 py-4 whitespace-nowrap">
                <div class="flex items-center">
                  <div class="flex-shrink-0 h-10 w-10 mr-3">
                    <img 
                      :src="appointment.petPhotoURL || defaultPetPhotoURL" 
                      :alt="appointment.petName"
                      class="h-10 w-10 rounded-full object-cover" 
                      @error="onPetImageError"
                    />
                  </div>
                  <div class="text-sm font-medium text-gray-900">
                    {{ appointment.petName }}
                    <span v-if="appointment.petSpecies" class="text-gray-600">({{ appointment.petSpecies }})</span>
                  </div>
                </div>
              </td>
              <td class="px-6 py-4 whitespace-nowrap">
                <span class="text-sm text-gray-900">{{ formatDate(appointment.date) }}</span>
              </td>
              <td class="px-6 py-4 whitespace-nowrap">
                <span class="text-sm text-gray-900">{{ appointment.time }}</span>
              </td>
              <td class="px-6 py-4 whitespace-nowrap">
                <div class="flex flex-wrap gap-1">
                  <span 
                    v-for="(service, index) in appointment.serviceNames" 
                    :key="index"
                    class="px-2 py-1 bg-gray-100 text-gray-800 text-xs rounded-full"
                  >
                    {{ service }}
                  </span>
                </div>
              </td>
              <td class="px-6 py-4 whitespace-nowrap">
                <div>
                  <span :class="getStatusClass(appointment.status)">
                    {{ formatStatus(appointment.status) }}
                  </span>
                </div>
              </td>
              <!-- Video Call Column -->
              <td class="px-6 py-4 whitespace-nowrap">
                <div class="text-center">
                  <a 
                    v-if="appointment.status === 'approved' && isAppointmentTime(appointment)"
                    @click="joinVideoCall(appointment)"
                    class="inline-flex items-center text-blue-500 cursor-pointer text-sm"
                  >
                    <PhoneIcon class="w-4 h-4 mr-1" />
                    <span>Join Call</span>
                  </a>
                  <span v-else-if="appointment.status === 'approved' && isAppointmentPast(appointment)" class="text-gray-400 text-sm">Appointment Ended</span>
                  <span v-else-if="appointment.status === 'approved' && !isAppointmentTime(appointment)" class="text-gray-400 text-sm">
                    {{ getTimeUntilAppointment(appointment) }}
                  </span>
                  <span v-else class="text-gray-400 text-sm">Not Available</span>
                </div>
              </td>
              <!-- Created Date Column -->
              <td class="px-6 py-4 whitespace-nowrap">
                <span class="text-sm text-gray-900">{{ formatDateTime(appointment.createdAt) }}</span>
              </td>
              <!-- Updated Date Column - Now showing date and time -->
              <td class="px-6 py-4 whitespace-nowrap">
                <span class="text-sm text-gray-900">{{ formatDateTime(appointment.updatedAt) }}</span>
              </td>
            </tr>
            
            <!-- Empty state -->
            <tr v-if="paginatedAppointments.length === 0">
              <td colspan="10" class="py-8 text-center">
                <div class="flex flex-col items-center justify-center">
                  <div class="w-16 h-16 rounded-full bg-gray-100 flex items-center justify-center mb-4">
                    <CalendarIcon class="w-8 h-8 text-gray-300" />
                  </div>
                  <p class="text-gray-500 font-medium">No telehealth appointments found</p>
                  <p class="text-gray-400 text-sm mt-1">Try adjusting your search or filters</p>
                </div>
              </td>
            </tr>
          </tbody>
        </table>
      </div>
    </div>
    
    <!-- Active Call View -->
    <div v-if="activeCall" class="h-full flex flex-col bg-gray-100 overflow-hidden">
      <!-- Call Header with slimmer End Call button -->
      <div class="bg-white border-b border-gray-200 px-4 py-2">
        <!-- Mobile header (visible on small screens) -->
        <div class="sm:hidden">
          <!-- Top row: Title and End Call button -->
          <div class="flex items-center justify-between">
            <h2 class="text-base font-semibold text-gray-900">
              Telehealth Appointment
            </h2>
            <button 
              @click="endCall" 
              class="inline-flex items-center justify-center px-3 py-0.5 bg-red-600 text-white text-xs rounded-full hover:bg-red-700"
            >
              <PhoneOffIcon class="w-3 h-3 mr-1" />
              End Call
            </button>
          </div>
          
          <!-- Bottom row: User/pet info and Connected status -->
          <div class="flex items-center justify-between mt-1">
            <div class="flex items-center text-xs text-gray-600 space-x-2">
              <span class="flex items-center">
                <UserIcon class="w-3 h-3 mr-1" /> 
                {{ currentAppointment?.ownerName }}
              </span>
              <span class="flex items-center">
                <PawPrintIcon class="w-3 h-3 mr-1" /> 
                {{ currentAppointment?.petName }}
              </span>
            </div>
            
            <!-- Connection status -->
            <div class="flex items-center">
              <span 
                class="w-2 h-2 rounded-full mr-1"
                :class="remoteStreamActive ? 'bg-green-500' : 'bg-yellow-500 animate-pulse'"
              ></span>
              <span class="text-xs text-gray-600">{{ remoteStreamActive ? 'Connected' : 'Connecting...' }}</span>
            </div>
          </div>
        </div>
        
        <!-- Desktop header (hidden on small screens) -->
        <div class="hidden sm:flex items-center justify-between">
          <!-- Left side: Title and patient info -->
          <div>
            <h2 class="text-xl font-semibold text-gray-900 truncate">
              Telehealth Appointment
            </h2>
            <div class="flex flex-wrap gap-x-4 gap-y-1 text-sm text-gray-600">
              <span class="flex items-center"><UserIcon class="w-4 h-4 mr-1" /> {{ currentAppointment?.ownerName }}</span>
              <span class="flex items-center"><PawPrintIcon class="w-4 h-4 mr-1" /> {{ currentAppointment?.petName }}</span>
              <span class="flex items-center"><ClockIcon class="w-4 h-4 mr-1" /> Time remaining: {{ remainingTime }}</span>
            </div>
          </div>
          
          <!-- Right side: Connection status and End Call button -->
          <div class="flex items-center">
            <div class="flex items-center mr-4">
              <span 
                class="w-2 h-2 rounded-full mr-2"
                :class="remoteStreamActive ? 'bg-green-500' : 'bg-yellow-500 animate-pulse'"
              ></span>
              <span class="text-sm text-gray-600">{{ remoteStreamActive ? 'Connected' : 'Connecting...' }}</span>
            </div>
            <button 
              @click="endCall" 
              class="inline-flex items-center justify-center px-3 py-1.5 bg-red-600 text-white text-sm rounded-full hover:bg-red-700"
            >
              <PhoneOffIcon class="w-4 h-4 mr-1" />
              End Call
>>>>>>> 20d363dc
            </button>
          </div>
        </div>
      </div>
      
<<<<<<< HEAD
      <div class="session-tools">
        <div class="notes-section">
          <h3>Session Notes</h3>
          <textarea 
            v-model="sessionNotes" 
            placeholder="Enter session notes here..."
            rows="6"
            class="form-control"
          ></textarea>
          <button @click="saveNotes" class="btn btn-primary mt-2">
            <SaveIcon class="w-4 h-4 mr-2" />
            Save Notes
          </button>
        </div>
        
        <div class="chat-section">
          <h3>Chat</h3>
          <div class="chat-messages" ref="chatMessagesRef">
            <div 
              v-for="(message, index) in chatMessages" 
              :key="index"
              :class="['message', message.sender === 'vet' ? 'sent' : 'received']"
            >
              <div class="message-content">
                {{ message.text }}
=======
      <!-- Call Content -->
      <div class="flex-1 overflow-y-auto">
        <div class="flex flex-col md:flex-row gap-3 p-3 sm:gap-4 sm:p-4">
          <!-- Video Container - Takes full width on mobile, 2/3 on desktop -->
          <div class="flex-1 flex flex-col gap-3 sm:gap-4">
            <!-- Main Video Container - Increased height for mobile -->
            <div class="relative bg-gray-900 rounded-xl overflow-hidden md:aspect-video h-[450px] sm:h-[500px] md:h-auto">
              <!-- Remote Video -->
              <video id="remote-video" ref="remoteVideoRef" autoplay playsinline class="w-full h-full object-cover"></video>
              
              <!-- Waiting Placeholder - Responsive sizing -->
              <div v-if="!remoteStreamActive" class="absolute inset-0 flex flex-col items-center justify-center bg-gray-800 text-white p-4">
                <div class="relative mb-4 sm:mb-6">
                  <div class="w-14 h-14 sm:w-20 sm:h-20 rounded-full bg-gray-700 flex items-center justify-center">
                    <UserIcon class="w-7 h-7 sm:w-10 sm:h-10" />
                  </div>
                  <div class="absolute inset-0 border-3 sm:border-4 border-t-blue-500 border-r-transparent border-b-transparent border-l-transparent rounded-full animate-spin"></div>
                </div>
                <p class="text-base sm:text-xl font-medium mb-1 sm:mb-2 text-center">Waiting for pet owner to join...</p>
                <p class="text-xs sm:text-sm text-gray-400 text-center">The pet owner will appear here when they join</p>
              </div>
              
              <!-- Local Video (PiP) - Increased height and width -->
              <div class="absolute top-4 right-4 w-1/2 sm:w-2/5 md:w-1/4 h-[120px] sm:h-[140px] md:h-auto md:aspect-video bg-gray-800 rounded-lg overflow-hidden shadow-lg">
                <video 
                  id="local-video" 
                  ref="localVideoRef" 
                  autoplay 
                  playsinline 
                  muted 
                  class="w-full h-full object-cover transform scale-x-[-1]"
                ></video>
>>>>>>> 20d363dc
              </div>
              
              <!-- Call Controls - Smaller for mobile with Speaker Button -->
              <div class="absolute bottom-4 left-1/2 transform -translate-x-1/2 flex items-center gap-2 sm:gap-3 bg-gray-900/80 px-2 sm:px-3 py-1.5 sm:py-2 rounded-full">
                <button 
                  @click="toggleMute" 
                  :class="[
                    'w-9 h-9 sm:w-12 sm:h-12 rounded-full flex items-center justify-center',
                    isMuted ? 'bg-gray-700 text-white' : 'bg-blue-600 text-white'
                  ]"
                >
                  <MicOffIcon v-if="isMuted" class="w-4 h-4 sm:w-5 sm:h-5" />
                  <MicIcon v-else class="w-4 h-4 sm:w-5 sm:h-5" />
                </button>
                <button 
                  @click="toggleVideo" 
                  :class="[
                    'w-9 h-9 sm:w-12 sm:h-12 rounded-full flex items-center justify-center',
                    isVideoOff ? 'bg-gray-700 text-white' : 'bg-blue-600 text-white'
                  ]"
                >
                  <VideoOffIcon v-if="isVideoOff" class="w-4 h-4 sm:w-5 sm:h-5" />
                  <VideoIcon v-else class="w-4 h-4 sm:w-5 sm:h-5" />
                </button>
                <button 
                  @click="toggleChatPanel" 
                  :class="[
                    'w-9 h-9 sm:w-12 sm:h-12 rounded-full flex items-center justify-center',
                    showChatPanel ? 'bg-blue-600 text-white' : 'bg-gray-700 text-white'
                  ]"
                >
                  <MessageSquareIcon class="w-4 h-4 sm:w-5 sm:h-5" />
                </button>
                <button 
                  @click="toggleScreenShare" 
                  :class="[
                    'w-9 h-9 sm:w-12 sm:h-12 rounded-full flex items-center justify-center',
                    isScreenSharing ? 'bg-blue-600 text-white' : 'bg-gray-700 text-white'
                  ]"
                >
                  <MonitorIcon class="w-4 h-4 sm:w-5 sm:h-5" />
                </button>
                <button 
                  @click="toggleSpeaker" 
                  :class="[
                    'w-9 h-9 sm:w-12 sm:h-12 rounded-full flex items-center justify-center',
                    isSpeakerMuted ? 'bg-gray-700 text-white' : 'bg-blue-600 text-white'
                  ]"
                >
                  <VolumeXIcon v-if="isSpeakerMuted" class="w-4 h-4 sm:w-5 sm:h-5" />
                  <Volume2Icon v-else class="w-4 h-4 sm:w-5 sm:h-5" />
                </button>
              </div>
              
              <!-- Time Remaining Indicator (Mobile) -->
              <div class="sm:hidden absolute top-4 left-4 bg-gray-900/80 px-2 py-1 rounded-full text-white text-xs">
                <span class="flex items-center">
                  <ClockIcon class="w-3 h-3 mr-1" />
                  {{ remainingTime }}
                </span>
              </div>
            </div>
            
            <!-- Mobile Chat Panel - Same height as video on mobile -->
            <div v-if="showChatPanel && isMobileView" class="bg-white rounded-xl shadow-sm flex flex-col h-[450px] sm:h-[500px]">
              <div class="p-2 border-b border-gray-100">
                <h3 class="text-base font-medium text-gray-900">Chat</h3>
              </div>
              
              <div class="flex-1 overflow-y-auto p-2 space-y-2" ref="mobileChatMessagesRef">
                <div 
                  v-for="message in chatMessages" 
                  :key="message.id"
                  :class="[
                    'max-w-[80%]',
                    message.sender === 'user' ? 'mr-auto' : 'ml-auto'
                  ]"
                >
                  <div 
                    :class="[
                      'px-2 py-1 rounded-xl text-xs sm:text-sm',
                      message.sender === 'user' ? 'bg-gray-100 text-gray-800' : 'bg-blue-600 text-white'
                    ]"
                  >
                    {{ message.text }}
                  </div>
                  <div 
                    :class="[
                      'text-[9px] mt-0.5 flex items-center',
                      message.sender === 'user' ? 'text-left text-gray-500' : 'text-right text-gray-500'
                    ]"
                  >
                    <span>{{ message.sender === 'user' ? message.senderName || 'Patient' : 'You' }}</span>
                    <span class="mx-1">•</span>
                    <span>{{ formatTime(message.timestamp) }}</span>
                    <CheckIcon v-if="message.sender === 'user' && message.read" class="w-2 h-2 ml-1 text-blue-500" />
                  </div>
                </div>
              </div>
              
              <div class="p-2 border-t border-gray-100">
                <div class="flex gap-2">
                  <input 
                    v-model="newMessage" 
                    @keyup.enter="sendMessage"
                    placeholder="Type a message..."
                    class="flex-1 px-2 py-1 text-xs sm:text-sm border border-gray-300 rounded-full focus:outline-none focus:ring-1 focus:ring-blue-500"
                  />
                  <button 
                    @click="sendMessage" 
                    class="min-w-[32px] h-[32px] bg-blue-600 text-white rounded-full hover:bg-blue-700 flex items-center justify-center"
                  >
                    <SendIcon class="w-3 h-3 sm:w-4 sm:h-4" />
                  </button>
                </div>
              </div>
            </div>
          </div>
          
<<<<<<< HEAD
          <div class="chat-input">
            <input 
              v-model="newMessage" 
              @keyup.enter="sendMessage"
              placeholder="Type a message..."
              class="form-control"
            />
            <button @click="sendMessage" class="btn btn-primary">
              <SendIcon class="w-4 h-4" />
            </button>
=======
          <!-- Desktop Chat Section - Fixed responsive issues -->
          <div v-if="showChatPanel && !isMobileView" class="bg-white rounded-xl shadow-sm flex flex-col md:w-1/3 max-w-sm">
            <div class="p-4 border-b border-gray-100">
              <h3 class="text-lg font-medium text-gray-900">Chat</h3>
            </div>
            
            <div class="flex-1 overflow-y-auto p-4 space-y-4" ref="chatMessagesRef">
              <div 
                v-for="message in chatMessages" 
                :key="message.id"
                :class="[
                  'max-w-[85%]',
                  message.sender === 'user' ? 'mr-auto' : 'ml-auto'
                ]"
              >
                <div 
                  :class="[
                    'px-4 py-2 rounded-full',
                    message.sender === 'user' ? 'bg-gray-100 text-gray-800' : 'bg-blue-600 text-white'
                  ]"
                >
                  {{ message.text }}
                </div>
                <div 
                  :class="[
                    'text-xs mt-1 flex items-center',
                    message.sender === 'user' ? 'text-left text-gray-500' : 'text-right text-gray-500'
                  ]"
                >
                  <span>{{ message.sender === 'user' ? message.senderName || 'Patient' : 'You' }}</span>
                  <span class="mx-1">•</span>
                  <span>{{ formatTime(message.timestamp) }}</span>
                  <CheckIcon v-if="message.sender === 'user' && message.read" class="w-3 h-3 ml-1 text-blue-500" />
                </div>
              </div>
            </div>
            
            <!-- Improved responsive chat input container -->
            <div class="p-3 border-t border-gray-100">
              <div class="flex items-center gap-2 w-full">
                <input 
                  v-model="newMessage" 
                  @keyup.enter="sendMessage"
                  placeholder="Type a message..."
                  class="flex-1 min-w-0 px-3 py-2 text-sm border border-gray-300 rounded-full focus:outline-none focus:ring-2 focus:ring-blue-500"
                />
                <button 
                  @click="sendMessage" 
                  class="flex-shrink-0 w-10 h-10 bg-blue-600 text-white rounded-full hover:bg-blue-700 flex items-center justify-center"
                  aria-label="Send message"
                >
                  <SendIcon class="w-5 h-5" />
                </button>
              </div>
            </div>
>>>>>>> 20d363dc
          </div>
        </div>
        
        <!-- Add bottom padding to ensure content isn't hidden behind navigation -->
        <div class="h-16 sm:h-20"></div>
      </div>
    </div>
<<<<<<< HEAD
  </div>
</template>

<script setup>
import { ref, computed, onMounted, onUnmounted, watch, nextTick } from 'vue';
import { getFirestore, collection, query, where, getDocs, doc, updateDoc, onSnapshot, addDoc, serverTimestamp, orderBy, getDoc } from 'firebase/firestore';
import { getAuth } from 'firebase/auth';
import lottie from 'lottie-web';
import TelehealthService from '@/services/TelehealthService';
import { 
  VideoIcon, 
  ChevronLeftIcon, 
  ChevronRightIcon, 
  CalendarIcon,
  UserIcon, 
  ClockIcon, 
  PlayIcon, 
  PlusIcon,
  ActivityIcon,
  ArrowLeftIcon,
  MicIcon,
  MicOffIcon,
  VideoOffIcon,
  PhoneOffIcon,
  PhoneIcon,
  SendIcon,
  FileTextIcon,
  DownloadIcon,
  SaveIcon,
  UploadIcon,
  CameraIcon,
  XIcon,
  AlertCircleIcon,
  AlertTriangleIcon,
  RefreshCwIcon,
  MonitorIcon,
  CheckIcon
} from 'lucide-vue-next';

// Create a simple WebRTC service class
class WebRTCService {
  constructor(options) {
    // Initialize all required properties to avoid TypeError
    this.localVideoRef = options.localVideoRef || null;
    this.remoteVideoRef = options.remoteVideoRef || null;
    this.sessionId = options.sessionId || null;
    this.userId = options.userId || null;
    this.userType = options.userType || 'vet';
    this.onRemoteStreamActive = options.onRemoteStreamActive || (() => {});
    this.onRemoteStreamInactive = options.onRemoteStreamInactive || (() => {});
    this.existingStream = options.existingStream || null;
    this.localStream = null;
    this.remoteStream = null;
    this.peerConnection = null;
    this.screenSharingStream = null;
    this.isInitialized = false;
    this.connectionTimeout = null;
    this.reconnectAttempts = 0;
    this.maxReconnectAttempts = 5;
  }

  async initialize() {
    console.log('Initializing WebRTC service');
    
    try {
      // Set up local stream
      if (this.existingStream) {
        this.localStream = this.existingStream;
      } else {
        try {
          this.localStream = await navigator.mediaDevices.getUserMedia({ 
            video: true, 
            audio: true 
          });
        } catch (error) {
          console.error('Error getting user media:', error);
          throw error;
        }
      }

      // Attach local stream to video element
      if (this.localVideoRef && this.localStream) {
        this.localVideoRef.srcObject = this.localStream;
        try {
          await this.localVideoRef.play();
        } catch (e) {
          console.warn('Auto-play prevented for local video:', e);
          // Add a play button or other UI to handle this case
        }
      }

      // In a real implementation, we would set up WebRTC peer connections here
      // For now, we'll simulate a remote stream after a delay
      setTimeout(() => {
        this.simulateRemoteStream();
      }, 2000);
      
      this.isInitialized = true;
      return true;
    } catch (error) {
      console.error('Error in WebRTC initialization:', error);
      this.isInitialized = false;
      return false;
    }
  }

  async simulateRemoteStream() {
    try {
      // Create a simulated remote stream (in a real app, this would come from the peer)
      const simulatedStream = await navigator.mediaDevices.getUserMedia({ 
        video: true, 
        audio: true 
      });
      
      this.remoteStream = simulatedStream;
      
      // Store the remote stream but don't automatically display it
      // The stream will only be attached to the video element when the other party joins
      console.log('Remote stream is ready but waiting for other party to join');
      
      // Set a timeout to check connection status
      this.connectionTimeout = setTimeout(() => {
        this.checkConnectionStatus();
      }, 10000);
      
    } catch (error) {
      console.error('Error simulating remote stream:', error);
      this.onRemoteStreamInactive();
      this.handleReconnect();
    }
  }

  checkConnectionStatus() {
    // In a real implementation, this would check the WebRTC connection state
    // For now, we'll just check if we have a remote stream
    if (!this.remoteStream) {
      console.warn('No remote stream after timeout, attempting to reconnect');
      this.handleReconnect();
    }
  }

  handleReconnect() {
    if (this.reconnectAttempts < this.maxReconnectAttempts) {
      this.reconnectAttempts++;
      console.log(`Reconnect attempt ${this.reconnectAttempts}/${this.maxReconnectAttempts}`);
      
      // Try to reconnect after a delay
      setTimeout(() => {
        this.simulateRemoteStream();
      }, 2000 * this.reconnectAttempts); // Increasing backoff
    } else {
      console.error('Max reconnect attempts reached');
      // Notify the application that we couldn't establish a connection
      this.onRemoteStreamInactive();
    }
  }

  async displayRemoteStream() {
    if (this.remoteVideoRef && this.remoteStream) {
      try {
        this.remoteVideoRef.srcObject = this.remoteStream;
        await this.remoteVideoRef.play();
        // Notify that remote stream is active
        this.onRemoteStreamActive();
        
        // Clear any pending connection timeout
        if (this.connectionTimeout) {
          clearTimeout(this.connectionTimeout);
          this.connectionTimeout = null;
        }

        return true;
      } catch (e) {
        console.warn('Auto-play prevented for remote video:', e);
        return false;
      }
    }
    return false;
  }

  toggleAudio(mute) {
    if (this.localStream) {
      const audioTracks = this.localStream.getAudioTracks();
      audioTracks.forEach(track => {
        track.enabled = !mute;
      });
      return true;
    }
    return false;
  }

  toggleVideo(turnOff) {
    if (this.localStream) {
      const videoTracks = this.localStream.getVideoTracks();
      videoTracks.forEach(track => {
        track.enabled = !turnOff;
      });
      return true;
    }
    return false;
  }

  async startScreenSharing() {
    try {
      const screenStream = await navigator.mediaDevices.getDisplayMedia({ 
        video: true 
      });
      
      // Replace video track with screen sharing track
      if (this.localStream && this.localVideoRef) {
        const videoTrack = screenStream.getVideoTracks()[0];
        const sender = this.peerConnection?.getSenders().find(s => 
          s.track?.kind === 'video'
        );
        
        if (sender) {
          sender.replaceTrack(videoTrack);
        }
        
        // Update local video display
        const newStream = new MediaStream([
          videoTrack,
          ...this.localStream.getAudioTracks()
        ]);
        
        this.localVideoRef.srcObject = newStream;
        this.screenSharingStream = screenStream;
        
        // Add event listener for when screen sharing stops
        videoTrack.addEventListener('ended', () => {
          this.stopScreenSharing();
        });
        
        return true;
      }
      return false;
    } catch (error) {
      console.error('Error starting screen sharing:', error);
      
      return false;
    }
  }

  async stopScreenSharing() {
    if (this.screenSharingStream) {
      this.screenSharingStream.getTracks().forEach(track => track.stop());
      
      // Restore camera video
      if (this.localStream && this.localVideoRef) {
        const videoTrack = this.localStream.getVideoTracks()[0];
        const sender = this.peerConnection?.getSenders().find(s => 
          s.track?.kind === 'video'
        );
        
        if (sender && videoTrack) {
          sender.replaceTrack(videoTrack);
        }
        
        this.localVideoRef.srcObject = this.localStream;
      }
      
      this.screenSharingStream = null;
      return true;
    }
    return false;
  }

  async disconnect() {
    // Clear any pending timeouts
    if (this.connectionTimeout) {
      clearTimeout(this.connectionTimeout);
      this.connectionTimeout = null;
    }
    
    // Stop all tracks
    if (this.localStream) {
      this.localStream.getTracks().forEach(track => track.stop());
    }
    
    if (this.remoteStream) {
      this.remoteStream.getTracks().forEach(track => track.stop());
    }
    
    if (this.screenSharingStream) {
      this.screenSharingStream.getTracks().forEach(track => track.stop());
    }
    
    // Close peer connection
    if (this.peerConnection) {
      this.peerConnection.close();
    }
    
    // Clear video elements
    if (this.localVideoRef) {
      this.localVideoRef.srcObject = null;
    }
    
    if (this.remoteVideoRef) {
      this.remoteVideoRef.srcObject = null;
    }
    
    this.onRemoteStreamInactive();
    this.isInitialized = false;
    this.reconnectAttempts = 0;
  }
}

// Try to get Firebase instances
let db;
let auth;

try {
  db = getFirestore();
  auth = getAuth();
  console.log("Firebase initialized successfully");
} catch (error) {
  console.error("Error initializing Firebase:", error);
  // We'll handle this gracefully with mock data
}

// Helper function to format user ID with prefix and first 5 chars
const formatUserId = (fullUid) => {
  if (!fullUid) return null;
  
  // If already in the correct format (starts with user_ prefix), return as is
  if (fullUid.startsWith('user_')) {
    return fullUid;
  }
  
  // Extract first 5 characters of the UID and add prefix
  return `user_${fullUid.substring(0, 8)}`;
};

// User type - determine if user is patient or vet
// For testing, allow overriding via URL parameter
const userType = ref('vet'); // Default to 'vet'

// View state
const currentView = ref('carousel'); // Start with carousel view
const activeSession = ref(null);

// State variables
const loading = ref(true);
const sessions = ref([]);
const statusFilter = ref('all');
const sessionNotes = ref('');
const chatMessages = ref([]);
const newMessage = ref('');
const chatMessagesRef = ref(null);
const showingApprovedOnly = ref(false);

// Add a new ref to store user first names
const userFirstNames = ref({});

// Camera permission modal
const showCameraPermissionModal = ref(false);
const cameraPreviewActive = ref(false);
const cameraPreviewRef = ref(null);
const pendingSession = ref(null);
const cameraPermissionState = ref('prompt'); // 'prompt', 'preview', 'denied', 'error'
const cameraErrorMessage = ref('');

// WebRTC state
const localVideoRef = ref(null);
const remoteVideoRef = ref(null);
const isMuted = ref(false);
const isVideoOff = ref(false);
const isScreenSharing = ref(false);
const remoteStreamActive = ref(false);
const callStatus = ref('');

// WebRTC service instance
let webRTCService = null;
let unsubscribeMessages = null;
let unsubscribeSession = null;
let localStream = null;

// Remote stream check interval
let remoteStreamCheckInterval = null;

// Network status monitoring
let networkStatusInterval = null;
const isOnline = ref(navigator.onLine);

// Carousel state
const currentSlide = ref(0);
const slides = [
  {
    id: 1,
    title: "Video calls and meetings for everyone",
    subtitle: "Connect, collaborate, and celebrate from anywhere",
    lottieUrl: "https://lottie.host/eef5246b-5eb6-4e59-aa95-4f876e907fbe/w8vlGAQY2p.json"
  },
  {
    id: 2,
    title: "Connect with healthcare professionals",
    subtitle: "Get expert medical advice from the comfort of your home",
    lottieUrl: "https://lottie.host/8e319c9a-aa16-4c67-9762-5e8a6f1fb661/c6cXxUKVrd.json"
  },
  {
    id: 3,
    title: "Therapy sessions",
    subtitle: "Join supportive communities and share experiences",
    lottieUrl: "https://lottie.host/1e246ac2-6990-4be8-aae7-ce4c1ca7a244/OQ88rj0UOx.json"
  },
  {
    id: 4,
    title: "Follow up consultation",
    subtitle: "Access counseling whenever you need it",
    lottieUrl: "https://lottie.host/61024576-6d81-4689-a26b-377afb392172/gNHIvH2Tin.json"
  }
];

// Lottie animations
let lottieInstances = [];

// Computed properties
const filteredSessions = computed(() => {
  if (statusFilter.value === 'all') {
    return sessions.value;
  }
  return sessions.value.filter(session => session.status === statusFilter.value);
});

// Format functions for displaying appointment data correctly
const formatDateOnly = (timestamp) => {
  if (!timestamp) return 'N/A';
  
  // Ensure timestamp is a valid Date object
  let date;
  try {
    date = timestamp instanceof Date ? timestamp : 
           timestamp.toDate ? timestamp.toDate() : new Date(timestamp);
    
    // Check if date is valid
    if (isNaN(date.getTime())) {
      return 'Invalid Date';
    }
  } catch (error) {
    console.error('Error formatting date:', error);
    return 'Invalid Date';
  }
  
  // Format date only (without time)
  return new Intl.DateTimeFormat('en-US', {
    year: 'numeric',
    month: 'short',
    day: 'numeric'
  }).format(date);
};

const formatTime = (timestamp) => {
  if (!timestamp) return '';
  
  // Ensure timestamp is a valid Date object
  let date;
  try {
    date = timestamp instanceof Date ? timestamp : 
           timestamp.toDate ? timestamp.toDate() : new Date(timestamp);
    
    // Check if date is valid
    if (isNaN(date.getTime())) {
      return '';
    }
  } catch (error) {
    console.error('Error formatting time:', error);
    return '';
  }
  
  return new Intl.DateTimeFormat('en-US', {
    hour: '2-digit',
    minute: '2-digit'
  }).format(date);
};

const formatDuration = (duration) => {
  if (!duration) return '30 minutes'; // Default duration
  
  // If duration is already a string with "minutes", return as is
  if (typeof duration === 'string' && duration.includes('minute')) {
    return duration;
  }
  
  // If duration is a number, assume it's in minutes
  if (typeof duration === 'number') {
    return `${duration} minutes`;
  }
  
  // Otherwise, return the duration as is with "minutes" appended
  return `${duration} minutes`;
};

// Function to fetch user firstName from Firestore
const fetchUserFirstName = async (userId) => {
  if (!userId || !db) return;
  
  try {
    // Check if we already have this user's firstName
    if (userFirstNames.value[userId]) return;
    
    console.log(`Fetching user data for ID: ${userId}`);
    const userDocRef = doc(db, 'users', userId);
    const userDoc = await getDoc(userDocRef);
    
    if (userDoc.exists()) {
      const userData = userDoc.data();
      userFirstNames.value[userId] = userData.firstName || 'Unknown';
      console.log(`Found firstName for ${userId}: ${userFirstNames.value[userId]}`);
    } else {
      console.warn(`User document not found for ID: ${userId}`);
      userFirstNames.value[userId] = 'Unknown';
    }
  } catch (error) {
    console.error(`Error fetching user data for ${userId}:`, error);
    userFirstNames.value[userId] = 'Error';
  }
};

// Network status monitoring
const setupNetworkMonitoring = () => {
  // Listen for online/offline events
  window.addEventListener('online', handleOnline);
  window.addEventListener('offline', handleOffline);
  
  // Also check periodically
  networkStatusInterval = setInterval(() => {
    const currentStatus = navigator.onLine;
    if (isOnline.value !== currentStatus) {
      isOnline.value = currentStatus;
      if (currentStatus) {
        handleOnline();
      } else {
        handleOffline();
      }
    }
  }, 5000);
};

const handleOnline = () => {
  console.log('Network connection restored');
  isOnline.value = true;
  
  // Refresh data if we're in a session
  if (activeSession.value) {
    refreshSessionData(activeSession.value.id);
  }
};

const handleOffline = () => {
  console.log('Network connection lost');
  isOnline.value = false;
  showNotification('warning', 'Network Issue', 'Your internet connection appears to be offline. Some features may not work properly.');
};

const refreshSessionData = async (sessionId) => {
  try {
    // Skip if Firebase is not initialized
    if (!db) {
      console.warn("Cannot refresh session data: Firebase not initialized");
      return;
    }
    
    // Re-subscribe to session updates
    if (unsubscribeSession) {
      unsubscribeSession();
    }
    
    unsubscribeSession = onSnapshot(
      doc(db, 'appointments', sessionId),
      (docSnapshot) => {
        if (docSnapshot.exists()) {
          activeSession.value = {
            id: docSnapshot.id,
            ...docSnapshot.data(),
            scheduledTime: docSnapshot.data().scheduledTime?.toDate() || new Date(),
          };
          
          // Check if other party has joined
          const data = docSnapshot.data();
          const otherPartyJoined = userType.value === 'vet' 
            ? data.patientJoinedAt 
            : data.vetJoinedAt;
          
          if (otherPartyJoined && !remoteStreamActive.value) {
            // Other party has joined, display their stream
            if (webRTCService && webRTCService.remoteStream) {
              webRTCService.displayRemoteStream();
            } else {
              // Still connecting
              callStatus.value = 'connecting';
            }
          }
        }
      },
      (error) => {
        console.error('Error in session snapshot:', error);
        // Handle error gracefully
        if (!isOnline.value) {
          console.log('Network appears to be offline, will retry when connection is restored');
        }
      }
    );
    
    // Re-subscribe to chat messages
    if (unsubscribeMessages) {
      unsubscribeMessages();
    }
    
    unsubscribeMessages = onSnapshot(
      query(
        collection(db, 'appointments', sessionId, 'messages'),
        orderBy('timestamp', 'asc')
      ),
      (querySnapshot) => {
        chatMessages.value = querySnapshot.docs.map(doc => ({
          id: doc.id,
          ...doc.data()
        }));
        
        // Scroll to bottom of chat
        setTimeout(() => {
          if (chatMessagesRef.value) {
            chatMessagesRef.value.scrollTop = chatMessagesRef.value.scrollHeight;
          }
        }, 100);
      },
      (error) => {
        console.error('Error in messages snapshot:', error);
        // Handle error gracefully
        if (!isOnline.value) {
          console.log('Network appears to be offline, will retry when connection is restored');
        }
      }
    );
  } catch (error) {
    console.error('Error refreshing session data:', error);
  }
};

// Carousel methods
const previousSlide = () => {
  currentSlide.value = (currentSlide.value - 1 + slides.length) % slides.length;
};

const nextSlide = () => {
  currentSlide.value = (currentSlide.value + 1) % slides.length;
};

const goToSlide = (index) => {
  currentSlide.value = index;
};

// Initialize Lottie animations
const initializeLottieAnimations = () => {
  // Destroy previous instances if they exist
  lottieInstances.forEach(instance => {
    if (instance) {
      instance.destroy();
    }
  });
  
  lottieInstances = [];
  
  // Initialize new instances
  slides.forEach((slide, index) => {
    const container = document.getElementById(`lottie-container-${index}`);
    if (container) {
      const animation = lottie.loadAnimation({
        container: container,
        renderer: 'svg',
        loop: true,
        autoplay: index === currentSlide.value,
        path: slide.lottieUrl
      });
      
      lottieInstances.push(animation);
    }
  });
};

// Auto-advance slides
let autoplayInterval;
const startAutoplay = () => {
  autoplayInterval = setInterval(() => {
    nextSlide();
  }, 5000);
};

const stopAutoplay = () => {
  clearInterval(autoplayInterval);
};

// Session methods
const refreshSessions = async () => {
  loading.value = true;
  showingApprovedOnly.value = false;
  try {
    if (!isOnline.value) {
      showNotification('warning', 'Network Issue', 'You appear to be offline. Please check your internet connection and try again.');
      loading.value = false;
      return;
    }
    
    // Get current user ID and format it
    const currentUid = auth?.currentUser?.uid || 'test-doctor-id'; // Fallback for testing
    const formattedUserId = formatUserId(currentUid);
    
    // Use TelehealthService to get all sessions
    sessions.value = await TelehealthService.getUserAppointments(
      userType.value === 'vet' ? formattedUserId : 'user_test-',
      userType.value === 'vet' ? 'doctor' : 'patient'
    );
    
    console.log(`Fetched ${sessions.value.length} sessions`);
    
    // Fetch firstName for each user
    for (const session of sessions.value) {
      if (session.userId) {
        fetchUserFirstName(session.userId);
      }
    }
  } catch (error) {
    console.error('Error fetching sessions:', error);
    showNotification('error', 'Error', 'Failed to load sessions. Please try again later.');
    // Use mock data as fallback
    sessions.value = [];
  } finally {
    loading.value = false;
  }
};

// Load only approved sessions
const loadApprovedSessions = async () => {
  loading.value = true;
  showingApprovedOnly.value = true;
  try {
    if (!isOnline.value) {
      showNotification('warning', 'Network Issue', 'You appear to be offline. Please check your internet connection and try again.');
      loading.value = false;
      return;
    }
    
    // Get current user ID and format it
    const currentUid = auth?.currentUser?.uid || 'test-doctor-id'; // Fallback for testing
    const formattedUserId = formatUserId(currentUid);
    
    // Use TelehealthService to get approved sessions
    sessions.value = await TelehealthService.getApprovedAppointments(
      userType.value === 'vet' ? formattedUserId : 'user_test-',
      userType.value === 'vet' ? 'doctor' : 'patient'
    );
    
    console.log(`Fetched ${sessions.value.length} approved sessions`);
    
    // Fetch firstName for each user
    for (const session of sessions.value) {
      if (session.userId) {
        fetchUserFirstName(session.userId);
      }
    }
    
    // Set view to sessions
    currentView.value = 'sessions';
    
    // Set filter to show approved sessions
    statusFilter.value = 'approved';
  } catch (error) {
    console.error('Error fetching approved sessions:', error);
    showNotification('error', 'Error', 'Failed to load approved sessions. Please try again later.');
    // Use mock data as fallback
    sessions.value = [];
  } finally {
    loading.value = false;
  }
};

const isSessionJoinable = (session) => {
  if (!session.scheduledTime) return false;
  
  // Ensure scheduledTime is a valid Date object
  let scheduledTime;
  try {
    scheduledTime = session.scheduledTime instanceof Date ? 
      session.scheduledTime : session.scheduledTime.toDate ? 
      session.scheduledTime.toDate() : new Date(session.scheduledTime);
    
    // Check if date is valid
    if (isNaN(scheduledTime.getTime())) {
      return false;
    }
  } catch (error) {
    console.error('Error checking if session is joinable:', error);
    return false;
  }
  
  const now = new Date();
  const timeDiff = Math.abs(now - scheduledTime);
  const minutesDiff = Math.floor(timeDiff / (1000 * 60));
  
  // Allow joining 15 minutes before and up to 30 minutes after scheduled time
  return minutesDiff <= 30;
};

const selectSession = (session) => {
  // Just view session details, don't join call yet
  activeSession.value = session;
  sessionNotes.value = session.notes || '';
};

// Approve a session
const approveSession = async (session) => {
  try {
    if (!isOnline.value) {
      showNotification('warning', 'Network Issue', 'You appear to be offline. Please check your internet connection and try again.');
      return;
    }
    
    if (!db) {
      showNotification('warning', 'Database Issue', 'Cannot approve session: Database not initialized');
      return;
    }
    
    // Get current user ID and format it
    const currentUid = auth?.currentUser?.uid || 'test-doctor-id'; // Fallback for testing
    const formattedUserId = formatUserId(currentUid);
    
    await updateDoc(doc(db, 'appointments', session.id), {
      status: 'approved',
      approvedAt: serverTimestamp(),
      approvedBy: formattedUserId
    });
    
    showNotification('success', 'Session Approved', 'The session has been approved successfully.');
    
    // Refresh sessions
    if (showingApprovedOnly.value) {
      await loadApprovedSessions();
    } else {
      await refreshSessions();
    }
  } catch (error) {
    console.error('Error approving session:', error);
    showNotification('error', 'Error', 'Failed to approve session. Please try again.');
  }
};

// Camera permission handling
const joinSession = async (session) => {
  // Store the session for later use after camera permission
  pendingSession.value = session;
  
  // Reset camera permission state
  cameraPermissionState.value = 'prompt';
  cameraErrorMessage.value = '';
  
  // Show camera permission modal
  showCameraPermissionModal.value = true;
};

const requestCameraPermission = async () => {
  try {
    // Check if we already have permissions
    let permissionStatus;
    try {
      permissionStatus = await navigator.permissions.query({ name: 'camera' });
    } catch (error) {
      console.warn('Permissions API not supported, proceeding with getUserMedia directly');
    }
    
    if (permissionStatus && permissionStatus.state === 'denied') {
      // Camera permission is denied at the browser level
      cameraPermissionState.value = 'denied';
      return;
    }
    
    // Request camera and microphone access
    const stream = await navigator.mediaDevices.getUserMedia({ 
      video: true, 
      audio: true 
    });
    
    // Store the stream for later use
    localStream = stream;
    
    // Show preview
    cameraPreviewActive.value = true;
    cameraPermissionState.value = 'preview';
    
    // Wait for DOM update
    await nextTick();
    
    // Attach stream to preview
    if (cameraPreviewRef.value) {
      cameraPreviewRef.value.srcObject = stream;
      
      // Ensure the video plays
      try {
        await cameraPreviewRef.value.play();
      } catch (e) {
        console.warn('Auto-play prevented:', e);
        // Add a play button or other UI to handle this case
      }
    }
  } catch (error) {
    console.error('Error accessing camera:', error);
    
    // Handle different error types
    if (error.name === 'NotAllowedError' || error.name === 'PermissionDeniedError') {
      cameraPermissionState.value = 'denied';
    } else {
      cameraPermissionState.value = 'error';
      
      // Set appropriate error message based on the error
      if (error.name === 'NotFoundError') {
        cameraErrorMessage.value = 'No camera was found on your device.';
      } else if (error.name === 'NotReadableError' || error.name === 'AbortError') {
        cameraErrorMessage.value = 'Your camera is being used by another application.';
      } else if (error.name === 'OverconstrainedError') {
        cameraErrorMessage.value = 'The requested camera settings are not supported.';
      } else if (error.name === 'SecurityError') {
        cameraErrorMessage.value = 'Camera access is restricted due to security policy.';
      } else if (error.name === 'TypeError') {
        cameraErrorMessage.value = 'No camera constraints were specified.';
      } else {
        cameraErrorMessage.value = `Unexpected error: ${error.message || 'Unknown error'}`;
      }
    }
  }
};

const allowCameraAccess = async () => {
  showCameraPermissionModal.value = false;
  
  if (!pendingSession.value) return;
  
  try {
    // If we don't have a stream yet, try to get one
    if (!localStream) {
      localStream = await navigator.mediaDevices.getUserMedia({ 
        video: true, 
        audio: true 
      });
    }
    
    // Continue with session join
    await completeJoinSession(pendingSession.value);
  } catch (error) {
    console.error('Error accessing camera:', error);
    
    // Show error notification
    const errorMessage = getErrorMessage(error);
    showNotification('error', 'Camera Error', errorMessage);
    
    // Reset state
    cameraPreviewActive.value = false;
    pendingSession.value = null;
  }
};

const denyCameraAccess = () => {
  showCameraPermissionModal.value = false;
  
  // Clean up any existing stream
  if (localStream) {
    localStream.getTracks().forEach(track => track.stop());
    localStream = null;
  }
  
  cameraPreviewActive.value = false;
  pendingSession.value = null;
};

const getErrorMessage = (error) => {
  if (error.name === 'NotAllowedError' || error.name === 'PermissionDeniedError') {
    return 'Camera access was denied. Please allow camera access to join the call.';
  } else if (error.name === 'NotFoundError') {
    return 'No camera was found on your device.';
  } else if (error.name === 'NotReadableError' || error.name === 'AbortError') {
    return 'Your camera is being used by another application.';
  } else {
    return `Error accessing camera: ${error.message || 'Unknown error'}`;
  }
};

const showNotification = (type, title, message) => {
  // This would be implemented with a toast notification system
  // For now, we'll just use alert
  alert(`${title}: ${message}`);
};

// Check if remote video has tracks and is playing
const checkRemoteVideoStatus = () => {
  const remoteVideo = remoteVideoRef.value;
  
  if (remoteVideo && remoteVideo.srcObject) {
    const videoTracks = remoteVideo.srcObject.getVideoTracks();
    const audioTracks = remoteVideo.srcObject.getAudioTracks();
    
    // Check if we have video or audio tracks and they're active
    if ((videoTracks.length > 0 && videoTracks[0].enabled) || 
        (audioTracks.length > 0 && audioTracks[0].enabled)) {
      remoteStreamActive.value = true;
      callStatus.value = 'connected';
      return true;
    }
    
    // If we have tracks but they're not active yet
    if (videoTracks.length > 0 || audioTracks.length > 0) {
      callStatus.value = 'connecting';
    }
  }
  
  return false;
};

const completeJoinSession = async (session) => {
  try {
    if (!isOnline.value) {
      showNotification('warning', 'Network Issue', 'You appear to be offline. Please check your internet connection and try again.');
      return;
    }
    
    // Update session status to 'in-progress' if it's not already
    if (session.status === 'scheduled' || session.status === 'approved') {
      // Get current user ID and format it
      const currentUid = auth?.currentUser?.uid || (userType.value === 'vet' ? 'test-doctor-id' : 'test-patient-id');
      const formattedUserId = formatUserId(currentUid);
      
      // Update based on user type
      const updateData = userType.value === 'vet' 
        ? { status: 'in-progress', vetJoinedAt: serverTimestamp() }
        : { status: 'in-progress', patientJoinedAt: serverTimestamp() };
      
      if (db) {
        await updateDoc(doc(db, 'appointments', session.id), updateData);
      } else {
        console.warn("Cannot update session status: Database not initialized");
      }
    }
    
    activeSession.value = session;
    sessionNotes.value = session.notes || '';
    callStatus.value = 'connecting';
    
    // Subscribe to session updates if Firebase is available
    if (db) {
      refreshSessionData(session.id);
    }
    
    // Initialize WebRTC with the existing stream
    await initializeWebRTC(session.id, localStream);
    
    // Start checking for remote stream
    startRemoteStreamCheck();
    
    // Reset pending session
    pendingSession.value = null;
  } catch (error) {
    console.error('Error joining session:', error);
    showNotification('error', 'Join Error', `Failed to join session: ${error.message || 'Unknown error'}`);
  }
};

const startRemoteStreamCheck = () => {
  // Clear any existing interval
  if (remoteStreamCheckInterval) {
    clearInterval(remoteStreamCheckInterval);
    remoteStreamCheckInterval = null;
  }
  
  // Check immediately
  checkRemoteVideoStatus();
  
  // Then check every second
  remoteStreamCheckInterval = setInterval(() => {
    const isActive = checkRemoteVideoStatus();
    
    // If we've detected the stream is active, we can stop checking
    if (isActive) {
      clearInterval(remoteStreamCheckInterval);
      remoteStreamCheckInterval = null;
    }
  }, 1000);
};

const cancelSession = async (session) => {
  if (!confirm('Are you sure you want to cancel this session?')) return;
  
  try {
    if (!isOnline.value) {
      showNotification('warning', 'Network Issue', 'You appear to be offline. Please check your internet connection and try again.');
      return;
    }
    
    if (!db) {
      showNotification('warning', 'Database Issue', 'Cannot cancel session: Database not initialized');
      return;
    }
    
    await updateDoc(doc(db, 'appointments', session.id), {
      status: 'cancelled',
      cancelledBy: userType.value,
      cancelledAt: serverTimestamp()
    });
    
    // Refresh sessions
    if (showingApprovedOnly.value) {
      await loadApprovedSessions();
    } else {
      await refreshSessions();
    }
  } catch (error) {
    console.error('Error cancelling session:', error);
    showNotification('error', 'Error', 'Failed to cancel session. Please try again.');
  }
};

const saveNotes = async () => {
  if (!activeSession.value) return;
  
  try {
    if (!isOnline.value) {
      showNotification('warning', 'Network Issue', 'You appear to be offline. Please check your internet connection and try again.');
      return;
    }
    
    if (!db) {
      showNotification('warning', 'Database Issue', 'Cannot save notes: Database not initialized');
      return;
    }
    
    await updateDoc(doc(db, 'appointments', activeSession.value.id), {
      notes: sessionNotes.value,
      lastUpdated: serverTimestamp()
    });
    
    showNotification('success', 'Notes Saved', 'Session notes have been saved successfully.');
  } catch (error) {
    console.error('Error saving notes:', error);
    showNotification('error', 'Save Error', 'Failed to save notes. Please try again.');
  }
};

const sendMessage = async () => {
  if (!newMessage.value.trim() || !activeSession.value) return;
  
  try {
    if (!isOnline.value) {
      showNotification('warning', 'Network Issue', 'You appear to be offline. Please check your internet connection and try again.');
      return;
    }
    
    if (!db) {
      showNotification('warning', 'Database Issue', 'Cannot send message: Database not initialized');
      // Add message locally for demo purposes
      chatMessages.value.push({
        id: `local-${Date.now()}`,
        text: newMessage.value.trim(),
        sender: userType.value,
        senderName: userType.value === 'vet' 
          ? 'Dr. ' + (auth?.currentUser?.displayName || 'Veterinarian')
          : auth?.currentUser?.displayName || 'Patient',
        timestamp: new Date()
      });
      newMessage.value = '';
      return;
    }
    
    // Get current user ID and format it
    const currentUid = auth?.currentUser?.uid || (userType.value === 'vet' ? 'test-doctor-id' : 'test-patient-id');
    const formattedUserId = formatUserId(currentUid);
    
    await addDoc(
      collection(db, 'appointments', activeSession.value.id, 'messages'),
      {
        text: newMessage.value.trim(),
        sender: userType.value,
        senderId: formattedUserId,
        senderName: userType.value === 'vet' 
          ? 'Dr. ' + (auth?.currentUser?.displayName || 'Veterinarian')
          : auth?.currentUser?.displayName || 'Patient',
        timestamp: serverTimestamp()
      }
    );
    
    newMessage.value = '';
  } catch (error) {
    console.error('Error sending message:', error);
    showNotification('error', 'Message Error', 'Failed to send message. Please try again.');
  }
};

const initializeWebRTC = async (sessionId, existingStream = null) => {
  try {
    // Make sure we have video elements before initializing
    if (!localVideoRef.value || !remoteVideoRef.value) {
      console.error('Video elements not found');
      await nextTick();
      
      // Check again after nextTick
      if (!localVideoRef.value || !remoteVideoRef.value) {
        throw new Error('Video elements not available after DOM update');
      }
    }
    
    // Get current user ID and format it
    const currentUid = auth?.currentUser?.uid || (userType.value === 'vet' ? 'test-doctor-id' : 'test-patient-id');
    const formattedUserId = formatUserId(currentUid);
    
    // Initialize WebRTC service
    webRTCService = new WebRTCService({
      localVideoRef: localVideoRef.value,
      remoteVideoRef: remoteVideoRef.value,
      sessionId,
      userId: formattedUserId,
      userType: userType.value,
      onRemoteStreamActive: () => {
        remoteStreamActive.value = true;
        callStatus.value = 'connected';
      },
      onRemoteStreamInactive: () => {
        remoteStreamActive.value = false;
        callStatus.value = 'connecting';
      },
      existingStream // Pass the existing stream if available
    });
    
    await webRTCService.initialize();
    
    // Manually attach local stream to video element if WebRTCService doesn't do it
    if (existingStream && localVideoRef.value) {
      localVideoRef.value.srcObject = existingStream;
      try {
        await localVideoRef.value.play();
      } catch (e) {
        console.warn('Auto-play prevented for local video:', e);
      }
    }
    
    // Manually check remote video status after initialization
    setTimeout(() => {
      checkRemoteVideoStatus();
    }, 1000);
  } catch (error) {
    console.error('Error initializing WebRTC:', error);
    showNotification('error', 'Connection Error', 'Failed to initialize video call. Please try again.');
  }
};

const toggleMute = () => {
  if (!webRTCService) return;
  
  isMuted.value = !isMuted.value;
  webRTCService.toggleAudio(isMuted.value);
};

const toggleVideo = () => {
  if (!webRTCService) return;
  
  isVideoOff.value = !isVideoOff.value;
  webRTCService.toggleVideo(isVideoOff.value);
};

const toggleScreenShare = async () => {
  if (!webRTCService) return;
  
  try {
    if (isScreenSharing.value) {
      await webRTCService.stopScreenSharing();
    } else {
      await webRTCService.startScreenSharing();
    }
    
    isScreenSharing.value = !isScreenSharing.value;
  } catch (error) {
    console.error('Error toggling screen share:', error);
    
    if (error.name === 'NotAllowedError') {
      showNotification('error', 'Screen Share', 'Screen sharing permission was denied.');
    } else {
      showNotification('error', 'Screen Share', 'Failed to share screen. Please try again.');
    }
  }
};

const endCall = async () => {
  try {
    // Clear remote stream check interval if it exists
    if (remoteStreamCheckInterval) {
      clearInterval(remoteStreamCheckInterval);
      remoteStreamCheckInterval = null;
    }
    
    if (webRTCService) {
      await webRTCService.disconnect();
    }
    
    // Clean up local stream if it exists
    if (localStream) {
      localStream.getTracks().forEach(track => track.stop());
      localStream = null;
    }
    
    if (activeSession.value && isOnline.value && db) {
      await updateDoc(doc(db, 'appointments', activeSession.value.id), {
        status: 'completed',
        endedAt: serverTimestamp()
      });
    }
    
    // Clean up subscriptions
    if (unsubscribeMessages) {
      unsubscribeMessages();
    }
    
    if (unsubscribeSession) {
      unsubscribeSession();
    }
    
    activeSession.value = null;
    remoteStreamActive.value = false;
    callStatus.value = '';
    currentView.value = 'sessions';
    
    // Refresh sessions
    if (showingApprovedOnly.value) {
      await loadApprovedSessions();
    } else {
      await refreshSessions();
    }
  } catch (error) {
    console.error('Error ending call:', error);
    showNotification('error', 'Error', 'Failed to end call properly. Please refresh the page.');
  }
};

// Schedule a meeting
const scheduleMeeting = () => {
  // This would navigate to the meetings view in a real implementation
  alert('Navigate to schedule meeting view');
};

// Check URL for user type parameter
const checkUserTypeFromUrl = () => {
  const urlParams = new URLSearchParams(window.location.search);
  const userTypeParam = urlParams.get('userType');
  
  if (userTypeParam === 'patient' || userTypeParam === 'vet') {
    userType.value = userTypeParam;
    console.log(`User type set from URL: ${userType.value}`);
  } else {
    // Try to determine from path
    if (window.location.pathname.includes('/patient')) {
      userType.value = 'patient';
    } else if (window.location.pathname.includes('/vet')) {
      userType.value = 'vet';
    }
    console.log(`User type determined: ${userType.value}`);
  }
};

// Lifecycle hooks
onMounted(() => {
  // Determine user type from URL or auth state
  checkUserTypeFromUrl();
  
  // Set up network monitoring
  setupNetworkMonitoring();
  
  // Initialize Lottie animations when component is mounted
  initializeLottieAnimations();
  
  // Start autoplay for slides
  startAutoplay();
  
  // Load sessions - default to approved sessions for vet view
  if (userType.value === 'vet') {
    loadApprovedSessions();
  } else {
    refreshSessions();
  }
  
  // Set up chat messages ref
  watch(chatMessages, () => {
    setTimeout(() => {
      if (chatMessagesRef.value) {
        chatMessagesRef.value.scrollTop = chatMessagesRef.value.scrollHeight;
      }
    }, 100);
  });
});

// Watch for slide changes to update active Lottie animation
watch(currentSlide, (newValue, oldValue) => {
  if (lottieInstances[oldValue]) {
    lottieInstances[oldValue].pause();
  }
  if (lottieInstances[newValue]) {
    lottieInstances[newValue].play();
  }
});

// Watch for view changes to reinitialize animations when returning to carousel
watch(currentView, (newValue) => {
  if (newValue === 'carousel') {
    // Need to wait for DOM to update
    setTimeout(() => {
      initializeLottieAnimations();
    }, 0);
  }
});

// Cleanup function
onUnmounted(() => {
  // Stop autoplay
  stopAutoplay();
  
  // Destroy Lottie instances
  lottieInstances.forEach(instance => {
    if (instance) {
      instance.destroy();
    }
  });
  
  // Clean up WebRTC
  if (webRTCService) {
    webRTCService.disconnect();
  }
  
  // Clean up local stream if it exists
  if (localStream) {
    localStream.getTracks().forEach(track => track.stop());
    localStream = null;
  }
  
  // Clear any intervals
  if (remoteStreamCheckInterval) {
    clearInterval(remoteStreamCheckInterval);
    remoteStreamCheckInterval = null;
  }
  
  if (networkStatusInterval) {
    clearInterval(networkStatusInterval);
    networkStatusInterval = null;
  }
  
  // Remove network event listeners
  window.removeEventListener('online', handleOnline);
  window.removeEventListener('offline', handleOffline);
  
  // Clean up subscriptions
  if (unsubscribeMessages) {
    unsubscribeMessages();
  }
  
  if (unsubscribeSession) {
    unsubscribeSession();
  }
});
</script>

<style scoped>
.telehealth-container {
  padding: 20px;
  max-width: 100%;
  margin: 0 auto;
  overflow: hidden;
}

.sessions-list h1 {
  margin-bottom: 20px;
}

.filter-controls {
  display: flex;
  margin-bottom: 20px;
}

.form-select {
  padding: 8px;
  border-radius: 4px;
  border: 1px solid #ccc;
  margin-right: 10px;
}

.btn {
  padding: 8px 16px;
  border-radius: 4px;
  cursor: pointer;
  font-weight: 500;
  display: inline-flex;
  align-items: center;
  justify-content: center;
}

.btn-primary {
  background-color: #4a6cf7;
  color: white;
  border: none;
}

.btn-secondary {
  background-color: #6c757d;
  color: white;
  border: none;
}

.btn-success {
  background-color: #28a745;
  color: white;
  border: none;
}

.btn-danger {
  background-color: #dc3545;
  color: white;
  border: none;
}

.btn:disabled {
  opacity: 0.6;
  cursor: not-allowed;
}

.spinner {
  border: 4px solid rgba(0, 0, 0, 0.1);
  width: 36px;
  height: 36px;
  border-radius: 50%;
  border-left-color: #4a6cf7;
  animation: spin 1s linear infinite;
  margin: 0 auto 10px;
}

@keyframes spin {
  0% { transform: rotate(0deg); }
  100% { transform: rotate(360deg); }
}

.empty-state {
  text-align: center;
  padding: 40px;
  background-color: #f8f9fa;
  border-radius: 8px;
}

.sessions-grid {
  display: grid;
  grid-template-columns: repeat(auto-fill, minmax(300px, 1fr));
  gap: 20px;
}

.session-card {
  border: 1px solid #e0e0e0;
  border-radius: 8px;
  overflow: hidden;
  transition: transform 0.2s, box-shadow 0.2s;
  cursor: pointer;
  background-color: white;
}

.session-card:hover {
  transform: translateY(-5px);
  box-shadow: 0 10px 20px rgba(0, 0, 0, 0.1);
}

.card-header {
  padding: 15px;
  border-bottom: 1px solid #e0e0e0;
  position: relative;
}

.status-badge {
  position: absolute;
  top: 15px;
  right: 15px;
  padding: 4px 8px;
  border-radius: 4px;
  font-size: 12px;
  font-weight: 500;
  text-transform: capitalize;
}

.status-scheduled {
  background-color: #e3f2fd;
  color: #0d47a1;
}

.status-approved {
  background-color: #e8f5e9;
  color: #1b5e20;
}

.status-in-progress {
  background-color: #e8f5e9;
  color: #1b5e20;
}

.status-completed {
  background-color: #eeeeee;
  color: #424242;
}

.status-cancelled {
  background-color: #ffebee;
  color: #b71c1c;
}

.session-title {
  font-size: 18px;
  font-weight: 600;
  margin-right: 80px;
}

.card-body {
  padding: 15px;
}

.card-body p {
  margin-bottom: 8px;
}

.card-footer {
  padding: 15px;
  border-top: 1px solid #e0e0e0;
  display: flex;
}

/* Camera Permission Modal */
.camera-permission-modal {
  position: fixed;
  top: 0;
  left: 0;
  width: 100%;
  height: 100%;
  background-color: rgba(0, 0, 0, 0.7);
  display: flex;
  align-items: center;
  justify-content: center;
  z-index: 1000;
}

.modal-content {
  background-color: white;
  border-radius: 8px;
  width: 90%;
  max-width: 500px;
  box-shadow: 0 4px 20px rgba(0, 0, 0, 0.2);
  overflow: hidden;
}

.modal-header {
  display: flex;
  justify-content: space-between;
  align-items: center;
  padding: 16px 24px;
  border-bottom: 1px solid #e0e0e0;
}

.modal-header h3 {
  font-size: 20px;
  font-weight: 600;
  margin: 0;
}

.close-button {
  background: none;
  border: none;
  cursor: pointer;
  color: #666;
  padding: 4px;
  border-radius: 4px;
}

.close-button:hover {
  background-color: #f0f0f0;
}

.modal-body {
  padding: 24px;
}

.permission-prompt, .permission-denied, .permission-error {
  display: flex;
  flex-direction: column;
  align-items: center;
  text-align: center;
}

.browser-permission-illustration {
  margin: 20px 0;
  width: 100%;
}

.browser-permission-mockup {
  border: 1px solid #ddd;
  border-radius: 8px;
  overflow: hidden;
  box-shadow: 0 2px 10px rgba(0, 0, 0, 0.1);
  max-width: 320px;
  margin: 0 auto;
}

.mockup-header {
  background-color: #f5f5f5;
  padding: 8px 12px;
  border-bottom: 1px solid #ddd;
}

.mockup-url {
  background-color: white;
  border-radius: 4px;
  padding: 4px 8px;
  font-size: 12px;
  color: #333;
}

.mockup-body {
  padding: 12px;
  background-color: white;
}

.mockup-body p {
  font-size: 14px;
  margin-bottom: 12px;
}

.mockup-buttons {
  display: flex;
  justify-content: flex-end;
  gap: 8px;
}

.mockup-buttons span {
  font-size: 12px;
  padding: 4px 8px;
  border-radius: 4px;
  background-color: #f0f0f0;
  color: #333;
}

.mockup-buttons span.allow {
  background-color: #4a6cf7;
  color: white;
}

.preview-container {
  width: 100%;
  height: 240px;
  background-color: #f0f0f0;
  border-radius: 8px;
  overflow: hidden;
  margin-bottom: 20px;
}

.camera-preview {
  width: 100%;
  height: 100%;
  object-fit: cover;
}

.modal-buttons {
  display: flex;
  justify-content: flex-end;
  gap: 12px;
}

.browser-settings-help ol, .troubleshooting-tips ul {
  text-align: left;
}

/* Active Session Styles */
.active-session {
  background-color: white;
  border-radius: 8px;
  overflow: hidden;
  box-shadow: 0 4px 6px rgba(0, 0, 0, 0.1);
}

.session-header {
  padding: 15px;
  background-color: #f8f9fa;
  border-bottom: 1px solid #e0e0e0;
  display: flex;
  justify-content: space-between;
  align-items: center;
}

.session-header h2 {
  font-size: 20px;
  font-weight: 600;
  margin: 0;
}

.patient-info {
  display: flex;
  gap: 20px;
}

.call-status {
  display: flex;
  align-items: center;
  font-size: 14px;
  color: #666;
}

.status-indicator {
  width: 10px;
  height: 10px;
  border-radius: 50%;
  margin-right: 6px;
}

.status-indicator.connecting {
  background-color: #ffc107;
  animation: pulse 1.5s infinite;
}

.status-indicator.connected {
  background-color: #28a745;
}

@keyframes pulse {
  0% { opacity: 0.6; }
  50% { opacity: 1; }
  100% { opacity: 0.6; }
}

.video-container {
  display: grid;
  grid-template-columns: 2fr 1fr;
  gap: 20px;
  padding: 20px;
  background-color: #1a1a1a;
  transition: all 0.3s ease;
  position: relative;
}

/* When remote stream is active, adjust the layout */
.video-container.remote-active {
  grid-template-columns: 3fr 1fr;
}

.remote-video {
  position: relative;
  width: 100%;
  background-color: #2a2a2a;
  border-radius: 8px;
  overflow: hidden;
  aspect-ratio: 16 / 9;
}

.remote-video video {
  width: 100%;
  height: 100%;
  object-fit: cover;
}

.video-placeholder {
  position: absolute;
  top: 0;
  left: 0;
  width: 100%;
  height: 100%;
  display: flex;
  flex-direction: column;
  align-items: center;
  justify-content: center;
  color: white;
  font-size: 18px;
  background-color: rgba(0, 0, 0, 0.7);
}

.waiting-animation {
  position: relative;
  margin-bottom: 20px;
}

.pulse-ring {
  position: absolute;
  top: 50%;
  left: 50%;
  transform: translate(-50%, -50%);
  width: 80px;
  height: 80px;
  border-radius: 50%;
  border: 3px solid rgba(255, 255, 255, 0.3);
  animation: pulse-ring 1.5s ease-out infinite;
}

@keyframes pulse-ring {
  0% {
    transform: translate(-50%, -50%) scale(0.8);
    opacity: 0.8;
  }
  100% {
    transform: translate(-50%, -50%) scale(1.3);
    opacity: 0;
  }
}

.local-video {
  position: relative;
  width: 100%;
  background-color: #2a2a2a;
  border-radius: 8px;
  overflow: hidden;
  aspect-ratio: 3 / 4;
  transition: all 0.3s ease;
}

/* Picture-in-picture mode when remote stream is active */
.local-video.pip-mode {
  position: absolute;
  bottom: 20px;
  right: 20px;
  width: 25%;
  max-width: 200px;
  aspect-ratio: 3 / 4;
  z-index: 10;
  box-shadow: 0 4px 8px rgba(0, 0, 0, 0.3);
}

.local-video video {
  width: 100%;
  height: 100%;
  object-fit: cover;
}

.call-controls {
  position: absolute;
  bottom: 10px;
  left: 0;
  width: 100%;
  display: flex;
  justify-content: center;
  gap: 10px;
}

.session-tools {
  display: grid;
  grid-template-columns: 1fr 1fr;
  gap: 20px;
  padding: 20px;
}

.notes-section, .chat-section {
  background-color: #f8f9fa;
  border-radius: 8px;
  padding: 15px;
  height: 400px;
  display: flex;
  flex-direction: column;
}

.notes-section h3, .chat-section h3 {
  font-size: 16px;
  font-weight: 600;
  margin-bottom: 10px;
}

.form-control {
  width: 100%;
  padding: 8px;
  border-radius: 4px;
  border: 1px solid #ccc;
  font-family: inherit;
}

textarea.form-control {
  resize: none;
  flex-grow: 1;
}

.chat-messages {
  flex-grow: 1;
  overflow-y: auto;
  margin-bottom: 10px;
  padding-right: 5px;
}

.message {
  margin-bottom: 10px;
  max-width: 80%;
}

.message.sent {
  margin-left: auto;
}

.message-content {
  padding: 10px;
  border-radius: 8px;
  word-break: break-word;
}

.sent .message-content {
  background-color: #e3f2fd;
}

.received .message-content {
  background-color: #f1f1f1;
}

.message-time {
  font-size: 12px;
  color: #666;
  margin-top: 2px;
  text-align: right;
}

.chat-input {
  display: flex;
  gap: 10px;
}

.chat-input input {
  flex-grow: 1;
}

/* Carousel Styles */
.slide-enter-active,
.slide-leave-active {
  transition: all 0.3s ease;
}

.slide-enter-from {
  opacity: 0;
  transform: translateX(100%);
}

.slide-leave-to {
  opacity: 0;
  transform: translateX(-100%);
}

.slide-enter-to,
.slide-leave-from {
  opacity: 1;
  transform: translateX(0);
}

/* Responsive adjustments */
@media (max-width: 768px) {
  .video-container {
    grid-template-columns: 1fr;
  }
  
  .video-container.remote-active {
    grid-template-columns: 1fr;
  }
  
  .local-video.pip-mode {
    width: 35%;
  }
  
  .session-tools {
    grid-template-columns: 1fr;
  }
  
  .session-header {
    flex-direction: column;
    align-items: flex-start;
  }
  
  .patient-info {
    margin: 10px 0;
    flex-direction: column;
    gap: 5px;
  }
}
</style>
=======
    
    <!-- Pagination -->
    <div v-if="!initialLoading && !activeCall && filteredAndSortedAppointments.length > 0" class="mt-4 flex flex-col sm:flex-row items-center justify-between gap-3 sm:gap-0">
      <div class="text-xs sm:text-sm text-gray-700 text-center sm:text-left">
        Showing {{ startIndex + 1 }} to {{ endIndex }} of {{ filteredAndSortedAppointments.length }} entries
      </div>
      <div class="flex gap-2">
        <button 
          @click="prevPage" 
          :disabled="currentPage === 1"
          class="px-2 py-1 sm:px-3 sm:py-1 border rounded-full text-xs sm:text-sm"
          :class="[currentPage === 1 ? 'bg-gray-100 text-gray-400 cursor-not-allowed' : 'bg-white text-gray-600 hover:bg-gray-50']"
        >
          Previous
        </button>
        <button 
          @click="nextPage" 
          :disabled="currentPage === totalPages"
          class="px-2 py-1 sm:px-3 sm:py-1 border rounded-full text-xs sm:text-sm"
          :class="[currentPage === totalPages ? 'bg-gray-100 text-gray-400 cursor-not-allowed' : 'bg-white text-gray-600 hover:bg-gray-50']"
        >
          Next
        </button>
      </div>
    </div>
  </div>
  
  <!-- Loading Spinner Overlay -->
  <LoadingSpinner v-if="initialLoading" isOverlay text="Loading appointments..." />
  
  <!-- Incoming Call Modal -->
  <div v-if="incomingCall && !isAcceptingCall" class="fixed inset-0 bg-black/70 flex items-center justify-center z-50">
    <div class="bg-white rounded-xlxl max-w-md w-full overflow-hidden">
      <div class="p-6 text-center">
        <div class="w-20 h-20 bg-green-100 rounded-full flex items-center justify-center mx-auto mb-6 animate-pulse">
          <PhoneIcon class="w-10 h-10 text-green-600" />
        </div>
        <h3 class="text-xl font-semibold text-gray-900 mb-2">{{ incomingCall.callerName || 'Pet Owner' }} is calling</h3>
        <p class="text-gray-600 mb-8">Telehealth Appointment</p>
        
        <div class="flex gap-4">
          <button 
            @click="acceptIncomingCall" 
            class="flex-1 inline-flex items-center justify-center px-4 py-3 bg-green-600 text-white rounded-full hover:bg-green-700"
          >
            <PhoneIcon class="w-5 h-5 mr-2" />
            Accept
          </button>
          <button 
            @click="declineIncomingCall" 
            class="flex-1 inline-flex items-center justify-center px-4 py-3 bg-red-600 text-white rounded-full hover:bg-red-700"
          >
            <PhoneOffIcon class="w-5 h-5 mr-2" />
            Decline
          </button>
        </div>
      </div>
    </div>
  </div>
  
  <!-- Call Time Expired Modal -->
  <div v-if="showCallExpiredModal" class="fixed inset-0 bg-black/70 flex items-center justify-center z-50">
    <div class="bg-white rounded-lg max-w-md w-full overflow-hidden">
      <div class="p-6 text-center">
        <div class="w-20 h-20 bg-red-100 rounded-full flex items-center justify-center mx-auto mb-6">
          <ClockIcon class="w-10 h-10 text-red-600" />
        </div>
        <h3 class="text-xl font-semibold text-gray-900 mb-2">Appointment Time Ended</h3>
        <p class="text-gray-600 mb-8">The scheduled time for this appointment has ended.</p>
        
        <button 
          @click="acknowledgeCallExpired" 
          class="inline-flex items-center justify-center px-4 py-3 bg-blue-600 text-white rounded-full hover:bg-blue-700"
        >
          <CheckIcon class="w-5 h-5 mr-2" />
          OK
        </button>
      </div>
    </div>
  </div>
  </template>
  
  <script setup>
  import { ref, computed, onMounted, onUnmounted, watch, nextTick, onActivated, onDeactivated, onBeforeUnmount } from 'vue';
  import { useRouter, useRoute } from 'vue-router';
  import { 
    Search as SearchIcon,
    Filter as FilterIcon,
    Download as DownloadIcon,
    X as XIcon,
    Calendar as CalendarIcon,
    Phone as PhoneIcon,
    PhoneOff as PhoneOffIcon,
    Mic as MicIcon,
    MicOff as MicOffIcon,
    Video as VideoIcon,
    VideoOff as VideoOffIcon,
    Send as SendIcon,
    User as UserIcon,
    Monitor as MonitorIcon,
    MessageSquare as MessageSquareIcon,
    PawPrint as PawPrintIcon,
    Volume2 as Volume2Icon,
    VolumeX as VolumeXIcon,
    Check as CheckIcon,
    Clock as ClockIcon
  } from 'lucide-vue-next';
  import LoadingSpinner from '@/components/common/LoadingSpinner.vue';
  import { useAppointmentStore } from '@/stores/modules/appointmentStore';
  import { useProfileStore } from '@/stores/modules/profileStore';
  import { usePetsStore } from '@/stores/modules/petsStore';
  import { useAuthStore } from '@/stores/modules/authStore';
  import { useServiceCategoryStore } from '@/stores/modules/ServiceCategoryStore';
  import { parseISO, format, isToday, isFuture, addMinutes, subMinutes, isAfter, isBefore, differenceInMinutes, differenceInSeconds } from 'date-fns';
  import WebRTCService from '@/services/webrtc-service';
  import { db } from '@shared/firebase';
  import { collection, doc, setDoc, getDoc, updateDoc, deleteDoc, onSnapshot, query, where, getDocs, arrayUnion, serverTimestamp, addDoc, orderBy } from 'firebase/firestore';
  
  // Router and route
  const router = useRouter();
  const route = useRoute();
  
  // Default photo URL for profile placeholder
  const defaultPhotoURL = ref('data:image/svg+xml,%3Csvg xmlns%3D%22http%3A%2F%2Fwww.w3.org%2F2000%2Fsvg%22 width%3D%2236%22 height%3D%2236%22 viewBox%3D%220 0 36 36%22%3E%3Ccircle cx%3D%2218%22 cy%3D%2218%22 r%3D%2218%22 fill%3D%22%23f0f0f0%22%2F%3E%3Cpath d%3D%22M18 20.5a5.5 5.5 0 1 0 0-11 5.5 5.5 0 0 0 0 11ZM8 28.5c0-2.5 5-5 10-5s10 2.5 10 5%22 stroke%3D%22%23bec3c9%22 stroke-width%3D%222%22 fill%3D%22none%22%2F%3E%3C%2Fsvg%3E');
  
  // Default pet photo URL
  const defaultPetPhotoURL = 'data:image/svg+xml,%3Csvg xmlns="http://www.w3.org/2000/svg" width="24" height="24" viewBox="0 0 24 24"%3E%3Cg fill="none" stroke="currentColor" stroke-linecap="round" stroke-linejoin="round" stroke-width="2"%3E%3Ccircle cx="11" cy="4" r="2"/%3E%3Ccircle cx="18" cy="8" r="2"/%3E%3Ccircle cx="20" cy="16" r="2"/%3E%3Cpath d="M9 10a5 5 0 0 1 5 5v3.5a3.5 3.5 0 0 1-6.84 1.045q-.64-2.065-2.7-2.705A3.5 3.5 0 0 1 5.5 10Z"/%3E%3C/g%3E%3C/svg%3E';
  
  const appointmentStore = useAppointmentStore();
  const profileStore = useProfileStore();
  const petsStore = usePetsStore();
  const authStore = useAuthStore();
  const serviceCategoryStore = useServiceCategoryStore();
  
  // Modified headers array - added Video Call column
  const headers = [
    { key: 'ownerName', label: 'Owner' },
    { key: 'contactInformation', label: 'Contact' },
    { key: 'petName', label: 'Pet' },
    { key: 'date', label: 'Date' },
    { key: 'time', label: 'Time' },
    { key: 'services', label: 'Services' },
    { key: 'status', label: 'Status' },
    { key: 'videoCall', label: 'Video Call' },
    { key: 'createdAt', label: 'Created' },
    { key: 'updatedAt', label: 'Updated' }
  ];
  
  // State variables
  const search = ref('');
  const sortKey = ref('date');
  const sortOrder = ref('asc');
  const currentPage = ref(1);
  const itemsPerPage = 10;
  const showFilters = ref(false);
  const filters = ref({
    status: 'all', // Changed to 'all' to show all statuses by default
  });
  
  // Loading states
  const initialLoading = ref(true);
  
  // Appointments data - Initialize with an empty array
  const appointments = ref([]);
  
  // Video call states
  const activeCall = ref(false);
  const currentAppointment = ref(null);
  const localVideoRef = ref(null);
  const remoteVideoRef = ref(null);
  const localStream = ref(null);
  const remoteStream = ref(null);
  const isMuted = ref(false);
  const isVideoOff = ref(false);
  const isScreenSharing = ref(false);
  const remoteStreamActive = ref(false);
  const showChatPanel = ref(false);
  const chatMessages = ref([]);
  const newMessage = ref('');
  const chatMessagesRef = ref(null);
  const mobileChatMessagesRef = ref(null);
  const incomingCall = ref(null);
  let incomingCallsUnsubscribe = null;
  // Add speaker mute state
  const isSpeakerMuted = ref(false);
  // Add call document unsubscribe
  let callDocUnsubscribe = null;
  // Add ice candidates unsubscribe
  let iceCandidatesUnsubscribe = null;
  // Add connection status
  const connectionStatus = ref('connecting');
  // Mobile view detection
  const isMobileView = ref(false);
  // Add flag to track when a call is being accepted
  const isAcceptingCall = ref(false);
  // Add chat messages subscription
  let chatMessagesUnsubscribe = null;
  // Add appointment time tracking
  const appointmentEndTime = ref(null);
  const remainingTime = ref('');
  let appointmentTimer = null;
  // Add call expired modal
  const showCallExpiredModal = ref(false);
  
  // Check for mobile view
  const checkMobileView = () => {
    isMobileView.value = window.innerWidth < 768;
  };
  
  // Improved fetchAppointments function to ensure pet data is fully loaded and filter by current vet
  const fetchAppointments = async () => {
    initialLoading.value = true;
  
    try {
      // First, fetch all appointments
      await appointmentStore.fetchAppointments();
      
      // Get the current user (veterinarian) ID
      const currentVetId = authStore.user?.userId;
      
      if (!currentVetId) {
        console.error('No veterinarian ID found in auth store');
        return;
      }
      
      // Fetch categories and services to identify telehealth appointments
      await serviceCategoryStore.fetchCategories();
      await serviceCategoryStore.fetchServices();
      
      // Get the appointments from the store and filter by the current veterinarian
      const fetchedAppointments = [...appointmentStore.appointments].filter(appointment => {
        // Only include appointments assigned to this veterinarian
        return appointment.doctorId === currentVetId;
      });
      
      console.log(`Filtered ${fetchedAppointments.length} appointments for veterinarian ID: ${currentVetId}`);
      
      // Create an array to hold all the promises for data fetching
      const dataFetchPromises = [];
      
      // Process each appointment to prepare data fetching
      fetchedAppointments.forEach(appointment => {
        // Prepare to fetch owner information
        if (appointment.userId && appointment.userId !== 'guest-user') {
          const ownerPromise = profileStore.fetchUserProfile(appointment.userId)
            .then(userProfile => {
              if (userProfile) {
                // Update the appointment with owner information
                appointment.ownerName = `${userProfile.firstName || ''} ${userProfile.lastName || ''}`.trim();
                appointment.ownerAvatar = userProfile.photoURL || null;
                appointment.contactInformation = userProfile.phone || userProfile.email || '';
                appointment.ownerEmail = userProfile.email || '';
                
                // Add additional owner information
                appointment.firstName = userProfile.firstName || '';
                appointment.lastName = userProfile.lastName || '';
                appointment.dateOfBirth = userProfile.dateOfBirth || '';
                appointment.age = userProfile.age || '';
                appointment.gender = userProfile.gender || '';
                appointment.streetAddress = userProfile.streetAddress || '';
              }
            })
            .catch(error => {
              console.error(`Error fetching user profile for appointment ${appointment.id}:`, error);
            });
          
          dataFetchPromises.push(ownerPromise);
        }
        
        // Prepare to fetch pet information - with improved error handling
        if (appointment.petId) {
          // Validate petId before attempting to fetch
          const isValidPetId = typeof appointment.petId === 'string' && appointment.petId.trim() !== '';
          
          if (isValidPetId) {
            const petPromise = petsStore.getPetById(appointment.userId, appointment.petId)
              .then(petData => {
                if (petData) {
                  appointment.petPhotoURL = petData.photoURL || null;
                  appointment.petSpecies = petData.species || '';
                  appointment.petBreed = petData.breed || '';
                  appointment.petGender = petData.gender || '';
                  appointment.petWeight = petData.weight || '';
                  
                  // Handle different age structures
                  if (petData.ageYears !== undefined || petData.ageMonths !== undefined || petData.ageWeeks !== undefined) {
                    appointment.petAgeYears = petData.ageYears;
                    appointment.petAgeMonths = petData.ageMonths;
                    appointment.petAgeWeeks = petData.ageWeeks;
                  } else if (petData.age && typeof petData.age === 'object') {
                    appointment.petAgeYears = petData.age.years;
                    appointment.petAgeMonths = petData.age.months;
                    appointment.petAgeWeeks = petData.age.weeks;
                  }
                }
              })
              .catch(error => {
                console.error(`Error fetching pet data for appointment ${appointment.id}:`, error);
                // Set default pet data to prevent UI issues
                appointment.petPhotoURL = null;
                appointment.petSpecies = 'Unknown';
                appointment.petBreed = '';
                appointment.petGender = '';
                appointment.petWeight = '';
                appointment.petAgeYears = 0;
                appointment.petAgeMonths = 0;
                appointment.petAgeWeeks = 0;
              });
            
            dataFetchPromises.push(petPromise);
          } else {
            console.warn(`Invalid petId for appointment ${appointment.id}: ${appointment.petId}`);
            // Set default pet data
            appointment.petPhotoURL = null;
            appointment.petSpecies = 'Unknown';
            appointment.petBreed = '';
            appointment.petGender = '';
            appointment.petWeight = '';
            appointment.petAgeYears = 0;
            appointment.petAgeMonths = 0;
            appointment.petAgeWeeks = 0;
          }
        }
      });
      
      // Wait for ALL data fetching to complete before updating the UI
      await Promise.allSettled(dataFetchPromises);
      
      // Now that all data is fetched, update the appointments ref
      appointments.value = fetchedAppointments;
      
    } catch (error) {
      console.error('Error fetching appointments:', error);
    } finally {
      // Only set loading to false after ALL data is fetched
      initialLoading.value = false;
    }
  };
  
  // Initialize component
  onMounted(() => {
    checkMobileView();
    window.addEventListener("resize", checkMobileView);
    fetchAppointments();
    setupIncomingCallsListener();
    
    // Add event listener for screen share ended event
    window.addEventListener('webrtc-screenshare-ended', handleScreenShareEnded);
  });
  
  // Clean up when component is unmounted
  onBeforeUnmount(() => {
    // Clean up WebRTC
    if (activeCall.value) {
      endCall();
    }
    
    // Clear incoming calls interval
    if (incomingCallsUnsubscribe) {
      incomingCallsUnsubscribe();
    }
    
    // Clean up chat messages subscription
    if (chatMessagesUnsubscribe) {
      chatMessagesUnsubscribe();
      chatMessagesUnsubscribe = null;
    }
    
    // Clear appointment timer
    if (appointmentTimer) {
      clearInterval(appointmentTimer);
      appointmentTimer = null;
    }
    
    window.removeEventListener("resize", checkMobileView);
    
    // Remove screen share ended event listener
    window.removeEventListener('webrtc-screenshare-ended', handleScreenShareEnded);
  });
  
  // Handle Vue keep-alive activation/deactivation
  onActivated(() => {
    // When the component is activated (comes back into view)
    fetchAppointments(); // Always fetch fresh data when coming back to this view
    
    // Re-add event listener for screen share ended event
    window.addEventListener('webrtc-screenshare-ended', handleScreenShareEnded);
  });
  
  onDeactivated(() => {
    // When the component is deactivated (hidden but kept alive)
    // Remove screen share ended event listener to prevent memory leaks
    window.removeEventListener('webrtc-screenshare-ended', handleScreenShareEnded);
  });
  
  // Toggle filters visibility
  const toggleFilters = () => {
    showFilters.value = !showFilters.value;
  };
  
  // Status filter functions - Updated to match user's screenshot
  const toggleStatusFilter = (status) => {
    filters.value.status = status;
    showFilters.value = false;
    currentPage.value = 1;
  };
  
  const clearStatusFilter = () => {
    filters.value.status = 'all';
    currentPage.value = 1;
  };
  
  // Helper function to check if an appointment is a telehealth appointment
  const isTelehealthAppointment = (appointment) => {
    // Check if the appointment has a direct category property
    if (appointment.category && appointment.category.toLowerCase().includes('telehealth')) {
      return true;
    }
  
    // If not, check if any of the services belong to the Telehealth category
    if (appointment.services && appointment.services.length > 0) {
      // Check if any service name contains "telehealth" or "follow-up"
      if (appointment.serviceNames && appointment.serviceNames.some(name => 
        name.toLowerCase().includes('telehealth') || 
        name.toLowerCase().includes('follow-up'))) {
        return true;
      }
      
      // Try to find the service in the service store
      return appointment.services.some(serviceId => {
        const service = serviceCategoryStore.services.find(s => s.id === serviceId);
        if (!service) return false;
        
        // Check if the service belongs to a telehealth category
        const category = serviceCategoryStore.categories.find(c => c.id === service.categoryId);
        return category && category.name.toLowerCase().includes('telehealth');
      });
    }
  
    return false;
  };
  
  // Function to check if it's time for the appointment
  const isAppointmentTime = (appointment) => {
    if (!appointment.date || !appointment.time) return false;
  
    try {
      // Handle date properly whether it's a string or Date object
      const appointmentDate = appointment.date instanceof Date 
        ? appointment.date 
        : parseISO(appointment.date);
      
      // Parse the appointment time (e.g., "4:00 PM - 4:20 PM")
      if (appointment.time) {
        const timeMatch = appointment.time.match(/(\d+:\d+\s*[APM]+)\s*-\s*(\d+:\d+\s*[APM]+)/i);
        if (timeMatch && timeMatch.length >= 3) {
          // Get the start time part
          const startTimeStr = timeMatch[1].trim();
          // Get the end time part
          const endTimeStr = timeMatch[2].trim();
          
          // Create date objects for the appointment start and end times
          const startTimeParts = startTimeStr.match(/(\d+):(\d+)\s*([APM]+)/i);
          const endTimeParts = endTimeStr.match(/(\d+):(\d+)\s*([APM]+)/i);
          
          if (startTimeParts && endTimeParts) {
            // Parse start time
            let startHours = parseInt(startTimeParts[1]);
            const startMinutes = parseInt(startTimeParts[2]);
            const startPeriod = startTimeParts[3].toUpperCase();
            
            // Convert to 24-hour format
            if (startPeriod === 'PM' && startHours < 12) startHours += 12;
            if (startPeriod === 'AM' && startHours === 12) startHours = 0;
            
            // Parse end time
            let endHours = parseInt(endTimeParts[1]);
            const endMinutes = parseInt(endTimeParts[2]);
            const endPeriod = endTimeParts[3].toUpperCase();
            
            // Convert to 24-hour format
            if (endPeriod === 'PM' && endHours < 12) endHours += 12;
            if (endPeriod === 'AM' && endHours === 12) endHours = 0;
            
            // Create appointment start and end datetime objects
            const startTime = new Date(appointmentDate);
            startTime.setHours(startHours, startMinutes, 0, 0);
            
            const endTime = new Date(appointmentDate);
            endTime.setHours(endHours, endMinutes, 0, 0);
            
            // If end time is earlier than start time, it means the appointment ends the next day
            if (endTime < startTime) {
              endTime.setDate(endTime.getDate() + 1);
            }
            
            // Get current time
            const now = new Date();
            
            // Check if current time is within the appointment time range
            return now >= startTime && now <= endTime;
          }
        }
      }
      
      // If we couldn't parse the time string, return false
      return false;
    } catch (error) {
      console.error('Error checking appointment time:', error);
      return false;
    }
  };
  
  // Function to check if an appointment is in the past
  const isAppointmentPast = (appointment) => {
    if (!appointment.date || !appointment.time) return false;
  
    try {
      // Handle date properly whether it's a string or Date object
      const appointmentDate = appointment.date instanceof Date 
        ? appointment.date 
        : parseISO(appointment.date);
      
      // Parse the appointment time (e.g., "4:00 PM - 4:20 PM")
      if (appointment.time) {
        const timeMatch = appointment.time.match(/(\d+:\d+\s*[APM]+)\s*-\s*(\d+:\d+\s*[APM]+)/i);
        if (timeMatch && timeMatch.length >= 3) {
          // Get the end time part
          const endTimeStr = timeMatch[2].trim();
          
          // Create date objects for the appointment end time
          const endTimeParts = endTimeStr.match(/(\d+):(\d+)\s*([APM]+)/i);
          
          if (endTimeParts) {
            // Parse end time
            let endHours = parseInt(endTimeParts[1]);
            const endMinutes = parseInt(endTimeParts[2]);
            const endPeriod = endTimeParts[3].toUpperCase();
            
            // Convert to 24-hour format
            if (endPeriod === 'PM' && endHours < 12) endHours += 12;
            if (endPeriod === 'AM' && endHours === 12) endHours = 0;
            
            // Create appointment end datetime object
            const endTime = new Date(appointmentDate);
            endTime.setHours(endHours, endMinutes, 0, 0);
            
            // Get current time
            const now = new Date();
            
            // Check if current time is after the appointment end time
            return now > endTime;
          }
        }
      }
      
      // If we couldn't parse the time string, return false
      return false;
    } catch (error) {
      console.error('Error checking if appointment is past:', error);
      return false;
    }
  };
  
  // Function to get time until appointment
  const getTimeUntilAppointment = (appointment) => {
    if (!appointment.date || !appointment.time) return 'N/A';
  
    try {
      // Handle date properly whether it's a string or Date object
      const appointmentDate = appointment.date instanceof Date 
        ? appointment.date 
        : parseISO(appointment.date);
      
      // Parse the appointment time (e.g., "4:00 PM - 4:20 PM")
      if (appointment.time) {
        const timeMatch = appointment.time.match(/(\d+:\d+\s*[APM]+)\s*-\s*(\d+:\d+\s*[APM]+)/i);
        if (timeMatch && timeMatch.length >= 3) {
          // Get the start time part
          const startTimeStr = timeMatch[1].trim();
          
          // Create date objects for the appointment start time
          const startTimeParts = startTimeStr.match(/(\d+):(\d+)\s*([APM]+)/i);
          
          if (startTimeParts) {
            // Parse start time
            let startHours = parseInt(startTimeParts[1]);
            const startMinutes = parseInt(startTimeParts[2]);
            const startPeriod = startTimeParts[3].toUpperCase();
            
            // Convert to 24-hour format
            if (startPeriod === 'PM' && startHours < 12) startHours += 12;
            if (startPeriod === 'AM' && startHours === 12) startHours = 0;
            
            // Create appointment start datetime object
            const startTime = new Date(appointmentDate);
            startTime.setHours(startHours, startMinutes, 0, 0);
            
            // Get current time
            const now = new Date();
            
            // Calculate the difference in minutes
            const diffInMinutes = differenceInMinutes(startTime, now);
            
            if (diffInMinutes <= 0) {
              return 'Starting now';
            } else if (diffInMinutes < 60) {
              return `Starts in ${diffInMinutes} minutes`;
            } else {
              const hours = Math.floor(diffInMinutes / 60);
              const minutes = diffInMinutes % 60;
              return `Starts in ${hours}h ${minutes}m`;
            }
          }
        }
      }
      
      // If we couldn't parse the time string, return a generic message
      return 'Check appointment time';
    } catch (error) {
      console.error('Error getting time until appointment:', error);
      return 'N/A';
    }
  };
  
  // Function to join a video call
  const joinVideoCall = async (appointment) => {
    try {
      // Check if it's time for the appointment
      if (!isAppointmentTime(appointment)) {
        alert('This appointment is not currently available for video call. You can join during the scheduled appointment time.');
        return;
      }
      
      // Set connection status to connecting
      connectionStatus.value = 'connecting';
      
      // Request camera and microphone access
      try {
        localStream.value = await WebRTCService.setupLocalStream();
        
        // Set the stream to the video element
        if (localVideoRef.value) {
          localVideoRef.value.srcObject = localStream.value;
        }
      } catch (error) {
        console.error('Error accessing camera/microphone:', error);
        return;
      }
  
      // Set current appointment and activate call view
      currentAppointment.value = appointment;
      activeCall.value = true;
      
      // Initialize chat for this session
      chatMessages.value = [];
      
      // Start appointment timer
      startAppointmentTimer(appointment);
      
      // Wait for DOM update before initializing video elements
      await nextTick();
      
      // Make sure video elements are properly set up after DOM update
      if (localVideoRef.value && localStream.value) {
        localVideoRef.value.srcObject = localStream.value;
      }
  
      // Start the WebRTC call
      try {
        const streams = await WebRTCService.startCall(
          appointment.id, 
          authStore.user.userId, 
          appointment.userId,
          localStream.value,
          (stream) => {
            // When we receive the remote stream
            if (remoteVideoRef.value) {
              remoteVideoRef.value.srcObject = stream;
              remoteStreamActive.value = true;
            }
          }
        );
        
        // Set remote stream to video element
        if (remoteVideoRef.value && streams.remoteStream) {
          remoteVideoRef.value.srcObject = streams.remoteStream;
          remoteStream.value = streams.remoteStream;
          
          // Check if there are already tracks in the remote stream
          if (streams.remoteStream.getTracks().length > 0) {
            console.log('Remote stream already has tracks, activating');
            remoteStreamActive.value = true;
            // Update connection status to connected when remote stream is active
            connectionStatus.value = 'connected';
          }
          
          // Listen for remote tracks to update UI
          streams.remoteStream.onaddtrack = (event) => {
            console.log('New remote track added:', event.track.kind);
            remoteStreamActive.value = true;
            // Update connection status to connected when remote stream gets tracks
            connectionStatus.value = 'connected';
          };
          
          // Add a periodic check for remote stream tracks
          const checkInterval = setInterval(() => {
            if (streams.remoteStream.getTracks().length > 0) {
              console.log('Remote tracks detected in interval check');
              remoteStreamActive.value = true;
              // Update connection status to connected when remote stream gets tracks
              connectionStatus.value = 'connected';
              clearInterval(checkInterval);
            }
          }, 1000);
        }
        
        // Add a listener for call status changes in Firestore
        const callDoc = doc(db, 'calls', appointment.id);
        callDocUnsubscribe = onSnapshot(callDoc, (snapshot) => {
          const data = snapshot.data();
          if (data) {
            // If the call was rejected by the user, return to table view
            if (data.status === 'rejected') {
              console.log('Call was rejected by the user');
              // Clean up and return to table view
              endCall();
            }
            
            // If the call was ended by the user, return to table view
            if (data.status === 'ended') {
              console.log('Call was ended by the user');
              // Clean up and return to table view
              endCall();
            }
            
            // If the call is active and we have an answer, update connection status
            if (data.status === 'active' && data.answer) {
              // We'll wait for the remote stream to have tracks before setting to connected
              // This is handled by the onaddtrack event and periodic check above
            }
          }
        });
        
        // Listen for ICE connection state changes
        if (WebRTCService.peerConnection) {
          WebRTCService.peerConnection.oniceconnectionstatechange = () => {
            const state = WebRTCService.peerConnection.iceConnectionState;
            console.log('ICE connection state changed:', state);
            
            if (state === 'connected' || state === 'completed') {
              connectionStatus.value = 'connected';
            } else if (state === 'failed' || state === 'disconnected' || state === 'closed') {
              connectionStatus.value = 'disconnected';
            }
          };
        }
        
        // Subscribe to chat messages for this call
        subscribeToChatMessages(appointment.id);
        
      } catch (error) {
        console.error('Error starting call:', error);
        connectionStatus.value = 'disconnected';
      }
    } catch (error) {
      console.error('Error joining video call:', error);
      connectionStatus.value = 'disconnected';
    }
  };
  
  // Subscribe to chat messages
  const subscribeToChatMessages = (callId) => {
    // Clean up any existing subscription
    if (chatMessagesUnsubscribe) {
      chatMessagesUnsubscribe();
      chatMessagesUnsubscribe = null;
    }
  
    try {
      // Create a reference to the messages collection for this call
      const messagesRef = collection(db, 'calls', callId, 'messages');
      
      // Create a query to get messages ordered by timestamp
      const messagesQuery = query(messagesRef, orderBy('timestamp', 'asc'));
      
      // Subscribe to the query
      chatMessagesUnsubscribe = onSnapshot(messagesQuery, (snapshot) => {
        // Process the snapshot to update the chat messages
        const newMessages = [];
        
        snapshot.forEach((doc) => {
          const data = doc.data();
          
          // Convert server timestamp to Date object
          const timestamp = data.timestamp ? data.timestamp.toDate() : new Date();
          
          // Add the message to the array
          newMessages.push({
            id: doc.id,
            text: data.text,
            sender: data.sender,
            senderId: data.senderId,
            senderName: data.senderName,
            timestamp: timestamp,
            read: data.read
          });
        });
        
        // Update the chat messages
        chatMessages.value = newMessages;
        
        // Scroll to bottom of chat
        nextTick(() => {
          if (isMobileView.value) {
            if (mobileChatMessagesRef.value) {
              mobileChatMessagesRef.value.scrollTop = mobileChatMessagesRef.value.scrollHeight;
            }
          } else {
            if (chatMessagesRef.value) {
              chatMessagesRef.value.scrollTop = chatMessagesRef.value.scrollHeight;
            }
          }
        });
        
        // Mark messages as read
        markMessagesAsRead(newMessages);
      });
    } catch (error) {
      console.error('Error subscribing to chat messages:', error);
    }
  };
  
  // Mark messages as read
  const markMessagesAsRead = async (messages) => {
    if (!currentAppointment.value || !authStore.user) return;
  
    try {
      // Find messages that are from user (not vet) and are unread
      const unreadMessages = messages.filter(msg => 
        msg.sender === 'user' && 
        msg.senderId !== authStore.user.userId && 
        !msg.read
      );
      
      // Mark each unread message as read
      for (const message of unreadMessages) {
        const messageRef = doc(db, 'calls', currentAppointment.value.id, 'messages', message.id);
        await updateDoc(messageRef, { read: true });
      }
    } catch (error) {
      console.error('Error marking messages as read:', error);
    }
  };
  
  // Format date function
  const formatDate = (dateString) => {
    if (!dateString) return 'N/A';
  
    let date;
    if (typeof dateString === 'string') {
      // Handle ISO string
      date = parseISO(dateString);
    } else if (dateString instanceof Date) {
      // Handle Date object
      date = dateString;
    } else {
      return 'Invalid date';
    }
  
    const options = { year: 'numeric', month: 'long', day: 'numeric' };
    return date.toLocaleDateString(undefined, options);
  };
  
  const formatDateTime = (dateString) => {
    if (!dateString) return 'N/A';
  
    let date;
    if (typeof dateString === 'string') {
      // Handle ISO string
      date = parseISO(dateString);
    } else if (dateString instanceof Date) {
      // Handle Date object
      date = dateString;
    } else {
      return 'Unknown';
    }
  
    return format(date, 'MMM d, yyyy h:mm a');
  };
  
  const formatTime = (timestamp) => {
    if (!timestamp) return '';
  
    try {
      // Ensure we have a valid Date object
      const date = timestamp instanceof Date ? timestamp : new Date(timestamp);
      
      // Format the time
      return new Intl.DateTimeFormat('en-US', {
        hour: '2-digit',
        minute: '2-digit'
      }).format(date);
    } catch (error) {
      console.error('Error formatting time:', error);
      return '';
    }
  };
  
  const formatStatus = (status) => {
    if (!status) return 'Unknown';
  
    // Capitalize first letter
    return status.charAt(0).toUpperCase() + status.slice(1).toLowerCase();
  };
  
  const sortBy = (key) => {
    if (sortKey.value === key) {
      sortOrder.value = sortOrder.value === 'asc' ? 'desc' : 'asc';
    } else {
      sortKey.value = key;
      sortOrder.value = 'asc';
    }
  };
  
  const onImageError = (event) => {
    event.target.src = defaultPhotoURL.value;
  };
  
  const onPetImageError = (event) => {
    event.target.src = defaultPetPhotoURL;
  };
  
  // Filter appointments based on selected status and search query
  const filteredAndSortedAppointments = computed(() => {
    // Create a Map to store unique appointments by ID
    const uniqueAppointments = new Map();
  
    // Process each appointment
    appointments.value.forEach(appointment => {
      // First check if it's a telehealth appointment
      if (!isTelehealthAppointment(appointment)) {
        return;
      }
      
      // Apply status filter if set
      if (filters.value.status !== 'all' && appointment.status !== filters.value.status) {
        return;
      }
      
      // Check if it matches the search criteria
      const matchesSearch =
        (appointment.ownerName?.toLowerCase() || '').includes(search.value.toLowerCase()) ||
        (appointment.ownerEmail?.toLowerCase() || '').includes(search.value.toLowerCase()) ||
        (appointment.petName?.toLowerCase() || '').includes(search.value.toLowerCase()) ||
        (appointment.petSpecies?.toLowerCase() || '').includes(search.value.toLowerCase()) ||
        (appointment.contactInformation?.toLowerCase() || '').includes(search.value.toLowerCase());
  
      // Only add to the map if it matches criteria and isn't already there
      if (matchesSearch) {
        uniqueAppointments.set(appointment.id, appointment);
      }
    });
  
    // Convert the Map values to an array
    let filtered = Array.from(uniqueAppointments.values());
  
    // Sort the filtered appointments
    return filtered.sort((a, b) => {
      let aValue = a[sortKey.value];
      let bValue = b[sortKey.value];
  
      if (sortKey.value === 'date') {
        aValue = new Date(a.date);
        bValue = new Date(b.date);
      } else if (sortKey.value === 'createdAt') {
        aValue = new Date(a.createdAt);
        bValue = new Date(b.createdAt);
      } else if (sortKey.value === 'updatedAt') {
        aValue = new Date(a.updatedAt);
        bValue = new Date(b.updatedAt);
      }
  
      if (aValue < bValue) return sortOrder.value === 'asc' ? -1 : 1;
      if (aValue > bValue) return sortOrder.value === 'asc' ? 1 : -1;
      return 0;
    });
  });
  
  const totalPages = computed(() => {
    return Math.ceil(filteredAndSortedAppointments.value.length / itemsPerPage) || 1;
  });
  
  const paginatedAppointments = computed(() => {
    const start = (currentPage.value - 1) * itemsPerPage;
    const end = start + itemsPerPage;
    return filteredAndSortedAppointments.value.slice(start, end);
  });
  
  const startIndex = computed(() => (currentPage.value - 1) * itemsPerPage);
  const endIndex = computed(() => Math.min(startIndex.value + itemsPerPage, filteredAndSortedAppointments.value.length));
  
  const prevPage = () => {
    if (currentPage.value > 1) {
      currentPage.value--;
    }
  };
  
  const nextPage = () => {
    if (currentPage.value < totalPages.value) {
      currentPage.value++;
    }
  };
  
  const getStatusClass = (status) => {
    const baseClasses = 'px-2 py-1 rounded-full text-xs font-medium';
    switch (status?.toLowerCase()) {
      case 'pending':
        return `${baseClasses} bg-yellow-100 text-yellow-800`;
      case 'pending':
        return `${baseClasses} bg-yellow-100 text-yellow-800`;
      case 'approved':
        return `${baseClasses} bg-green-100 text-green-800`;
      case 'cancelled':
      case 'rejected':
        return `${baseClasses} bg-red-100 text-red-800`;
      case 'ended':
      case 'completed':
        return `${baseClasses} bg-slate-200 text-slate-700`;
      default:
        return `${baseClasses} bg-gray-100 text-gray-800`;
    }
  };
  
  // Video call functions
  const toggleMute = () => {
    isMuted.value = !isMuted.value;
    WebRTCService.toggleMute(isMuted.value);
  };
  
  const toggleVideo = () => {
    isVideoOff.value = !isVideoOff.value;
    WebRTCService.toggleVideo(isVideoOff.value);
  };
  
  // Add speaker toggle function
  const toggleSpeaker = () => {
    isSpeakerMuted.value = !isSpeakerMuted.value;
    
    // If we have a remote video element, mute/unmute it
    if (remoteVideoRef.value) {
      remoteVideoRef.value.muted = isSpeakerMuted.value;
    }
  };
  
  // Add this function to properly handle screen share ended events
  const handleScreenShareEnded = () => {
    console.log('Screen sharing ended event received');
    // Update UI state to reflect that screen sharing has ended
    isScreenSharing.value = false;
    
    // Make sure we update the UI immediately
    nextTick(() => {
      // Force a UI update if needed
      if (isScreenSharing.value) {
        isScreenSharing.value = false;
      }
    });
  };
  
  // Modify the toggleScreenShare function to better handle state
  const toggleScreenShare = async () => {
    try {
      if (isScreenSharing.value) {
        // If we're turning off screen sharing
        localStream.value = await WebRTCService.toggleScreenShare(true);
        
        // Update video element
        if (localVideoRef.value) {
          localVideoRef.value.srcObject = localStream.value;
        }
        
        // Update state after successful toggle
        isScreenSharing.value = false;
      } else {
        // If we're turning on screen sharing
        try {
          localStream.value = await WebRTCService.toggleScreenShare(false);
          
          // Update video element
          if (localVideoRef.value) {
            localVideoRef.value.srcObject = localStream.value;
          }
          
          // Only update state if screen sharing was successfully started
          isScreenSharing.value = true;
        } catch (error) {
          // If screen sharing failed to start (e.g., user denied permission)
          console.error('Failed to start screen sharing:', error);
          isScreenSharing.value = false;
        }
      }
    } catch (error) {
      console.error('Error toggling screen share:', error);
      // Ensure UI state is consistent even if there's an error
      isScreenSharing.value = false;
    }
  };
  
  // Toggle chat panel
  const toggleChatPanel = () => {
    showChatPanel.value = !showChatPanel.value;
    
    // Scroll to bottom of chat when opening
    if (showChatPanel.value) {
      nextTick(() => {
        if (isMobileView.value) {
          if (mobileChatMessagesRef.value) {
            mobileChatMessagesRef.value.scrollTop = mobileChatMessagesRef.value.scrollHeight;
          }
        } else {
          if (chatMessagesRef.value) {
            chatMessagesRef.value.scrollTop = chatMessagesRef.value.scrollHeight;
          }
        }
      });
    }
  };
  
  // Updated sendMessage function to use Firebase for real-time communication
  const sendMessage = async () => {
    if (newMessage.value.trim() === '' || !currentAppointment.value) return;
  
    try {
      // Create a reference to the messages collection for this call
      const messagesRef = collection(db, 'calls', currentAppointment.value.id, 'messages');
      
      // Add the new message to Firestore
      await addDoc(messagesRef, {
        text: newMessage.value,
        sender: 'vet', // 'vet' for veterinarian, 'user' for pet owner
        senderId: authStore.user.userId,
        senderName: authStore.user.displayName || 'Doctor',
        timestamp: serverTimestamp(),
        read: false
      });
      
      // Clear the input field
      newMessage.value = '';
      
      // Scroll to bottom of chat
      nextTick(() => {
        if (isMobileView.value) {
          if (mobileChatMessagesRef.value) {
            mobileChatMessagesRef.value.scrollTop = mobileChatMessagesRef.value.scrollHeight;
          }
        } else {
          if (chatMessagesRef.value) {
            chatMessagesRef.value.scrollTop = chatMessagesRef.value.scrollHeight;
          }
        }
      });
    } catch (error) {
      console.error('Error sending message:', error);
    }
  };
  
  const endCall = () => {
    // Reset screen sharing state
    isScreenSharing.value = false;
    
    // Unsubscribe from chat messages
    if (chatMessagesUnsubscribe) {
      chatMessagesUnsubscribe();
      chatMessagesUnsubscribe = null;
    }
    
    // Stop listening for updates
    if (callDocUnsubscribe) {
      callDocUnsubscribe();
      callDocUnsubscribe = null;
    }
    
    if (iceCandidatesUnsubscribe) {
      iceCandidatesUnsubscribe();
      iceCandidatesUnsubscribe = null;
    }
    
    // Clear appointment timer
    if (appointmentTimer) {
      clearInterval(appointmentTimer);
      appointmentTimer = null;
    }
    
    // Use WebRTCService to hang up
    WebRTCService.hangUp();
    
    // Clean up local state
    if (localStream.value) {
      localStream.value.getTracks().forEach(track => track.stop());
      localStream.value = null;
    }
    
    remoteStream.value = null;
    remoteStreamActive.value = false;
    activeCall.value = false;
    currentAppointment.value = null;
    chatMessages.value = [];
    isMuted.value = false;
    isVideoOff.value = false;
    isScreenSharing.value = false;
    isSpeakerMuted.value = false;
    showChatPanel.value = false;
    connectionStatus.value = 'connecting'; // Reset connection status
    remainingTime.value = '';
  };
  
  const acceptIncomingCall = async () => {
    if (!incomingCall.value) return;
    
    try {
      // Check if it's time for the appointment
      if (!isAppointmentTime(incomingCall.value.appointment)) {
        alert('This appointment is not currently available for video call. You can join during the scheduled appointment time.');
        declineIncomingCall();
        return;
      }
      
      // Set accepting call flag to true to hide the modal immediately
      isAcceptingCall.value = true;
      
      // Set connection status to connecting
      connectionStatus.value = 'connecting';
      
      // Request camera and microphone access
      try {
        localStream.value = await WebRTCService.setupLocalStream();
        
        // Set the stream to the video element
        if (localVideoRef.value) {
          localVideoRef.value.srcObject = localStream.value;
        }
      } catch (error) {
        console.error('Error accessing camera/microphone:', error);
        isAcceptingCall.value = false;
        return;
      }
  
      // Set current appointment and activate call view
      currentAppointment.value = incomingCall.value.appointment;
      activeCall.value = true;
      
      // Initialize chat for this session
      chatMessages.value = [];
      
      // Start appointment timer
      startAppointmentTimer(incomingCall.value.appointment);
      
      // Wait for DOM update before initializing video elements
      await nextTick();
      
      // Make sure video elements are properly set up after DOM update
      if (localVideoRef.value && localStream.value) {
        localVideoRef.value.srcObject = localStream.value;
      }
  
      // Start the WebRTC call
      try {
        const streams = await WebRTCService.answerCall(
          incomingCall.value.id,
          localStream.value,
          (stream) => {
            // When we receive the remote stream
            if (remoteVideoRef.value) {
              remoteVideoRef.value.srcObject = stream;
              remoteStreamActive.value = true;
            }
          }
        );
        
        // Set remote stream to video element
        if (remoteVideoRef.value && streams.remoteStream) {
          remoteVideoRef.value.srcObject = streams.remoteStream;
          remoteStream.value = streams.remoteStream;
          
          // Check if there are already tracks in the remote stream
          if (streams.remoteStream.getTracks().length > 0) {
            console.log('Remote stream already has tracks, activating');
            remoteStreamActive.value = true;
            // Update connection status to connected when remote stream is active
            connectionStatus.value = 'connected';
          }
          
          // Listen for remote tracks to update UI
          streams.remoteStream.onaddtrack = (event) => {
            console.log('New remote track added:', event.track.kind);
            remoteStreamActive.value = true;
            // Update connection status to connected when remote stream gets tracks
            connectionStatus.value = 'connected';
          };
          
          // Add a periodic check for remote stream tracks
          const checkInterval = setInterval(() => {
            if (streams.remoteStream.getTracks().length > 0) {
              console.log('Remote tracks detected in interval check');
              remoteStreamActive.value = true;
              // Update connection status to connected when remote stream gets tracks
              connectionStatus.value = 'connected';
              clearInterval(checkInterval);
            }
          }, 1000);
        }
        
        // Add a listener for call status changes in Firestore
        const callDoc = doc(db, 'calls', incomingCall.value.id);
        callDocUnsubscribe = onSnapshot(callDoc, (snapshot) => {
          const data = snapshot.data();
          if (data) {
            // If the call was ended by the user, return to table view
            if (data.status === 'ended') {
              console.log('Call was ended by the user');
              // Clean up and return to table view
              endCall();
            }
          }
        });
        
        // Subscribe to chat messages for this call
        subscribeToChatMessages(incomingCall.value.id);
        
        // Listen for ICE connection state changes
        if (WebRTCService.peerConnection) {
          WebRTCService.peerConnection.oniceconnectionstatechange = () => {
            const state = WebRTCService.peerConnection.iceConnectionState;
            console.log('ICE connection state changed:', state);
            
            if (state === 'connected' || state === 'completed') {
              connectionStatus.value = 'connected';
            } else if (state === 'failed' || state === 'disconnected' || state === 'closed') {
              connectionStatus.value = 'disconnected';
            }
          };
        }
        
      } catch (error) {
        console.error('Error answering call:', error);
        connectionStatus.value = 'disconnected';
        isAcceptingCall.value = false;
      }
    } catch (error) {
      console.error('Error accepting incoming call:', error);
      connectionStatus.value = 'disconnected';
      isAcceptingCall.value = false;
    } finally {
      // We don't clear the incoming call here because we've already hidden the modal with isAcceptingCall
      // The call view is now active
    }
  };
  
  const declineIncomingCall = () => {
    // Decline the incoming call
    if (incomingCall.value) {
      WebRTCService.rejectCall(incomingCall.value.id);
      incomingCall.value = null;
    }
  };
  
  // Setup incoming calls listener
  const setupIncomingCallsListener = () => {
    // Clear any existing subscription
    if (incomingCallsUnsubscribe) {
      incomingCallsUnsubscribe();
      incomingCallsUnsubscribe = null;
    }
  
    // Make sure we have a valid user ID
    if (!authStore.user || !authStore.user.userId) {
      console.warn("Cannot setup incoming calls listener: No user ID available");
      return;
    }
  
    try {
      // Use the WebRTC service to listen for incoming calls
      incomingCallsUnsubscribe = WebRTCService.listenForIncomingCalls(
        authStore.user.userId,
        (callData) => {
          console.log("Incoming call detected:", callData);
          
          // Find the appointment details for this call
          const appointment = appointments.value.find(a => a.id === callData.id);
          
          if (appointment) {
            // Check if it's time for the appointment
            if (!isAppointmentTime(appointment)) {
              console.log("Ignoring incoming call outside of appointment time");
              return;
            }
            
            incomingCall.value = {
              id: callData.id,
              callerId: callData.callerId,
              callerName: appointment.ownerName || 'Pet Owner',
              appointment: appointment
            };
          } else {
            // If we can't find the appointment in our local data, 
            // we can still show the call with limited information
            incomingCall.value = {
              id: callData.id,
              callerId: callData.callerId,
              callerName: 'Pet Owner',
              appointment: {
                id: callData.id,
                userId: callData.callerId,
                ownerName: 'Pet Owner'
              }
            };
          }
          
          // Add a listener to check if the call gets canceled or ended by the user
          const callDoc = doc(db, 'calls', callData.id);
          const callStatusUnsubscribe = onSnapshot(callDoc, (snapshot) => {
            const data = snapshot.data();
            if (data) {
              // If the call was rejected or ended by the user, hide the incoming call modal
              if (data.status === 'rejected' || data.status === 'ended') {
                console.log('Call was rejected or ended by the user');
                // Hide the incoming call modal
                if (incomingCall.value && incomingCall.value.id === callData.id) {
                  incomingCall.value = null;
                }
                // Unsubscribe from this listener
                callStatusUnsubscribe();
              }
            }
          });
        }
      );
      
      console.log("Incoming calls listener set up successfully for user ID:", authStore.user.userId);
    } catch (error) {
      console.error("Error setting up incoming calls listener:", error);
    }
  };
  
  // CSV Export Function
  const exportToCSV = () => {
    const csvRows = [];
  
    // Add headers
    const headers = ['Owner', 'Contact', 'Pet', 'Date', 'Time', 'Services', 'Status', 'Created', 'Updated'];
    csvRows.push(headers.join(','));
  
    // Add data rows
    filteredAndSortedAppointments.value.forEach(appointment => {
      const values = [
        `"${appointment.ownerName || ''}"`,
        `"${appointment.contactInformation || ''}"`,
        `"${appointment.petName || ''}"`,
        `"${formatDate(appointment.date) || ''}"`,
        `"${appointment.time || ''}"`,
        `"${appointment.serviceNames ? appointment.serviceNames.join('; ') : ''}"`,
        `"${formatStatus(appointment.status) || ''}"`,
        `"${formatDateTime(appointment.createdAt) || ''}"`,
        `"${formatDateTime(appointment.updatedAt) || ''}"`
      ];
      csvRows.push(values.join(','));
    });
  
    // Create CSV content
    const csvContent = csvRows.join('\n');
  
    // Create a download link
    const blob = new Blob([csvContent], { type: 'text/csv;charset=utf-8;' });
    const url = URL.createObjectURL(blob);
  
    // Create a link element and trigger the download
    const link = document.createElement('a');
    link.href = url;
    link.setAttribute('download', 'telehealth_appointments.csv');
    document.body.appendChild(link);
    link.click();
  
    // Clean up
    document.body.removeChild(link);
  };
  
  // Function to start the appointment timer
  const startAppointmentTimer = (appointment) => {
    if (!appointment.date || !appointment.time) return;
  
    try {
      // Parse the appointment time (e.g., "4:00 PM - 4:20 PM")
      if (appointment.time) {
        const timeMatch = appointment.time.match(/(\d+:\d+\s*[APM]+)\s*-\s*(\d+:\d+\s*[APM]+)/i);
        if (timeMatch && timeMatch.length >= 3) {
          // Get the end time part
          const endTimeStr = timeMatch[2].trim();
          
          // Create date objects for the appointment end time
          const endTimeParts = endTimeStr.match(/(\d+):(\d+)\s*([APM]+)/i);
          
          if (endTimeParts) {
            // Parse end time
            let endHours = parseInt(endTimeParts[1]);
            const endMinutes = parseInt(endTimeParts[2]);
            const endPeriod = endTimeParts[3].toUpperCase();
            
            // Convert to 24-hour format
            if (endPeriod === 'PM' && endHours < 12) endHours += 12;
            if (endPeriod === 'AM' && endHours === 12) endHours = 0;
            
            // Create appointment end datetime object
            const appointmentDate = appointment.date instanceof Date 
              ? appointment.date 
              : parseISO(appointment.date);
            const endTime = new Date(appointmentDate);
            endTime.setHours(endHours, endMinutes, 0, 0);
            
            // If end time is earlier than start time, it means the appointment ends the next day
            
            // Set appointment end time
            appointmentEndTime.value = endTime;
            
            // Update remaining time every second
            appointmentTimer = setInterval(() => {
              const now = new Date();
              const diffInSeconds = differenceInSeconds(appointmentEndTime.value, now);
              
              if (diffInSeconds <= 0) {
                // Time is up, show modal and end call
                clearInterval(appointmentTimer);
                remainingTime.value = '00:00';
                showCallExpiredModal.value = true;
              } else {
                // Calculate remaining time
                const minutes = Math.floor(diffInSeconds / 60);
                const seconds = diffInSeconds % 60;
                remainingTime.value = `${String(minutes).padStart(2, '0')}:${String(seconds).padStart(2, '0')}`;
              }
            }, 1000);
          }
        }
      }
    } catch (error) {
      console.error('Error starting appointment timer:', error);
    }
  };
  
  // Function to acknowledge call expired
  const acknowledgeCallExpired = () => {
    showCallExpiredModal.value = false;
    endCall();
  };
  </script>
>>>>>>> 20d363dc
<|MERGE_RESOLUTION|>--- conflicted
+++ resolved
@@ -1,179 +1,5 @@
 <!-- views/vet/VetTelehealth -->
 <template>
-<<<<<<< HEAD
-  <div class="telehealth-container">
-    <!-- Carousel View (New) -->
-    <div v-if="currentView === 'carousel'" class="min-h-screen bg-white rounded-2xl">
-      <main class="max-w-7xl mx-auto px-4 sm:px-6 lg:px-8 py-12">
-        <div class="grid lg:grid-cols-2 gap-12 items-center">
-          <!-- Left Column -->
-          <div class="space-y-8 flex flex-col justify-center h-full">
-            <div class="space-y-4 mt-auto">
-              <h1 class="text-4xl md:text-5xl font-semibold text-gray-900 leading-tight">
-                {{ slides[currentSlide].title }}
-              </h1>
-              <p class="text-xl text-gray-600">
-                {{ slides[currentSlide].subtitle }}
-              </p>
-            </div>
-  
-            <!-- Meeting Controls -->
-            <div class="space-y-4 mb-auto">
-              <div class="flex flex-col sm:flex-row gap-4">
-                <button 
-                  @click="currentView = 'sessions'"
-                  class="inline-flex items-center justify-center px-6 py-3 bg-blue-600 text-white text-base font-medium rounded-lg hover:bg-blue-700 transition-colors"
-                >
-                  <VideoIcon class="w-5 h-5 mr-2" />
-                  Sessions
-                </button>
-                <button 
-                  @click="scheduleMeeting"
-                  class="inline-flex items-center justify-center px-6 py-3 border border-gray-300 text-gray-700 text-base font-medium rounded-lg hover:bg-gray-50 transition-colors"
-                >
-                  <CalendarIcon class="w-5 h-5 mr-2" />
-                  Add new meeting
-                </button>
-              </div>
-              <a href="#" class="inline-flex text-blue-600 hover:underline">
-                Learn more about Telehealth
-              </a>
-            </div>
-          </div>
-  
-          <!-- Right Column -->
-          <div class="relative">
-            <!-- Navigation Arrows -->
-            <button 
-              @click="previousSlide" 
-              class="absolute left-0 top-1/2 -translate-y-1/2 -translate-x-12 p-2 rounded-full bg-white shadow-lg hover:bg-gray-50 transition-colors z-20"
-            >
-              <ChevronLeftIcon class="w-6 h-6 text-gray-600" />
-            </button>
-            <button 
-              @click="nextSlide"
-              class="absolute right-0 top-1/2 -translate-y-1/2 translate-x-12 p-2 rounded-full bg-white shadow-lg hover:bg-gray-50 transition-colors z-20"
-            >
-              <ChevronRightIcon class="w-6 h-6 text-gray-600" />
-            </button>
-  
-            <!-- Main Illustration -->
-            <div class="relative aspect-square max-w-md mx-auto">
-              <div class="absolute inset-0 bg-blue-70 rounded-full overflow-hidden">
-                <TransitionGroup name="slide">
-                  <div 
-                    v-for="(slide, index) in slides" 
-                    :key="slide.id"
-                    v-show="currentSlide === index"
-                    class="absolute inset-0 transition-all duration-300"
-                  >
-                    <div :id="`lottie-container-${index}`" class="w-full h-full"></div>
-                  </div>
-                </TransitionGroup>
-              </div>
-            </div>
-  
-            <!-- Carousel Dots -->
-            <div class="flex justify-center gap-2 mt-8">
-              <button 
-                v-for="(slide, index) in slides" 
-                :key="slide.id"
-                @click="goToSlide(index)"
-                :class="[
-                  'w-2 h-2 rounded-full transition-all',
-                  currentSlide === index 
-                    ? 'bg-blue-600 w-4' 
-                    : 'bg-gray-300 hover:bg-gray-400'
-                ]"
-                :aria-label="`Go to slide ${index + 1}`"
-              />
-            </div>
-          </div>
-        </div>
-      </main>
-    </div>
-  
-    <!-- Session List View -->
-    <div v-else-if="currentView === 'sessions' && !activeSession" class="sessions-list">
-      <div class="flex items-center mb-4">
-        <button 
-          @click="currentView = 'carousel'" 
-          class="p-2 mr-4 rounded-full hover:bg-gray-100 text-gray-600"
-        >
-          <ArrowLeftIcon class="w-5 h-5" />
-        </button>
-        <h1 class="text-2xl font-bold">
-          {{ showingApprovedOnly ? 'Approved Telehealth Sessions' : 'My Telehealth Sessions' }}
-        </h1>
-      </div>
-      
-      <div class="filter-controls mb-4">
-        <select v-model="statusFilter" class="form-select mr-2">
-          <option value="all">All Sessions</option>
-          <option value="approved">Approved</option>
-          <option value="completed">Completed</option>
-          <option value="cancelled">Cancelled</option>
-        </select>
-        <button @click="refreshSessions" class="btn btn-primary mr-2">
-          <RefreshCwIcon class="w-4 h-4 mr-2" />
-          Refresh
-        </button>
-      </div>
-      
-      <div v-if="loading" class="text-center py-4">
-        <div class="spinner"></div>
-        <p>Loading sessions...</p>
-      </div>
-      
-      <div v-else-if="filteredSessions.length === 0" class="empty-state">
-        <p>No telehealth sessions found.</p>
-        <button @click="refreshSessions" class="btn btn-primary mt-4">
-          <RefreshCwIcon class="w-4 h-4 mr-2" />
-          Refresh Sessions
-        </button>
-      </div>
-      
-      <div v-else class="sessions-grid">
-        <div 
-          v-for="session in filteredSessions" 
-          :key="session.id" 
-          class="session-card"
-          @click="selectSession(session)"
-        >
-          <div class="card-header">
-            <span :class="['status-badge', `status-${session.status}`]">
-              {{ session.status }}
-            </span>
-            <h3 class="session-title">{{ session.title || (session.serviceNames && session.serviceNames[0]) || 'Telehealth Session' }}</h3>
-          </div>
-          
-          <div class="card-body">
-            <p><strong>Date:</strong> {{ formatDateOnly(session.date || session.scheduledTime) }}</p>
-            <p><strong>Time:</strong> {{ session.time || formatTime(session.date || session.scheduledTime) }}</p>
-            <p><strong>Doctor:</strong> {{ session.doctorName || 'Not assigned' }}</p>
-            <p><strong>Pet:</strong> {{ session.petName || 'Not specified' }}</p>
-            <p v-if="session.serviceNames && session.serviceNames.length > 0">
-              <strong>Services:</strong> {{ session.serviceNames.join(', ') }}
-            </p>
-            <p><strong>Status:</strong> {{ session.status }}</p>
-            <p><strong>User ID:</strong> {{ session.userId }}</p>
-            <p><strong>Patient Name:</strong> {{ userFirstNames[session.userId] || 'Loading...' }}</p>
-          </div>
-          
-          <div class="card-footer">
-            <button 
-              v-if="(session.status === 'scheduled' || session.status === 'approved') && isSessionJoinable(session)" 
-              class="btn btn-success"
-              @click.stop="joinSession(session)"
-            >
-              <PhoneIcon class="w-4 h-4 mr-2" />
-              Join Call
-            </button>
-            <button 
-              v-else-if="session.status === 'scheduled' || session.status === 'approved'" 
-              class="btn btn-secondary" 
-              disabled
-=======
   <div class="bg-white p-6 rounded-2xl">
     <!-- Header Section -->
     <div class="mb-6">
@@ -227,28 +53,13 @@
               @click="toggleStatusFilter('ended')"
               class="w-full px-3 sm:px-4 py-1.5 sm:py-2 text-left text-xs sm:text-sm hover:bg-gray-50"
               :class="{ 'text-blue-600': filters.status === 'ended' }"
->>>>>>> 20d363dc
             >
               Ended
             </button>
             <button 
-<<<<<<< HEAD
-              v-if="session.status === 'pending'" 
-              class="btn btn-primary"
-              @click.stop="approveSession(session)"
-            >
-              <CheckIcon class="w-4 h-4 mr-2" />
-              Approve
-            </button>
-            <button 
-              v-if="session.status === 'scheduled' || session.status === 'approved'" 
-              class="btn btn-danger ml-2"
-              @click.stop="cancelSession(session)"
-=======
               @click="toggleStatusFilter('completed')"
               class="w-full px-3 sm:px-4 py-1.5 sm:py-2 text-left text-xs sm:text-sm hover:bg-gray-50"
               :class="{ 'text-blue-600': filters.status === 'completed' }"
->>>>>>> 20d363dc
             >
               Completed
             </button>
@@ -273,170 +84,6 @@
       </div>
     </div>
     
-<<<<<<< HEAD
-    <!-- Camera Permission Modal -->
-    <div v-if="showCameraPermissionModal" class="camera-permission-modal">
-      <div class="modal-content">
-        <div class="modal-header">
-          <h3>Camera Access Required</h3>
-          <button @click="denyCameraAccess" class="close-button">
-            <XIcon class="w-5 h-5" />
-          </button>
-        </div>
-        
-        <div v-if="cameraPermissionState === 'prompt'" class="modal-body">
-          <div class="permission-prompt">
-            <CameraIcon class="w-16 h-16 text-blue-500 mb-4" />
-            <p>To join this call, we need permission to access your camera and microphone.</p>
-            <p class="text-sm text-gray-500 mt-2">You'll see a browser notification asking for permission.</p>
-            
-            <div class="browser-permission-illustration">
-              <div class="browser-permission-mockup">
-                <div class="mockup-header">
-                  <div class="mockup-url">example.com</div>
-                </div>
-                <div class="mockup-body">
-                  <p>"Telehealth" would like to use your camera and microphone</p>
-                  <div class="mockup-buttons">
-                    <span>Block</span>
-                    <span class="allow">Allow</span>
-                  </div>
-                </div>
-              </div>
-            </div>
-            
-            <div class="modal-buttons mt-6">
-              <button @click="requestCameraPermission" class="btn btn-primary">
-                <CameraIcon class="w-4 h-4 mr-2" />
-                Continue to Call
-              </button>
-              <button @click="denyCameraAccess" class="btn btn-secondary">
-                Cancel
-              </button>
-            </div>
-          </div>
-        </div>
-        
-        <div v-else-if="cameraPermissionState === 'preview'" class="modal-body">
-          <p class="mb-4">Your camera is ready! You can now join the call.</p>
-          <div class="preview-container">
-            <video ref="cameraPreviewRef" autoplay playsinline muted class="camera-preview"></video>
-          </div>
-          <div class="modal-buttons">
-            <button @click="allowCameraAccess" class="btn btn-primary">
-              <PhoneIcon class="w-4 h-4 mr-2" />
-              Join Call
-            </button>
-            <button @click="denyCameraAccess" class="btn btn-secondary">
-              Cancel
-            </button>
-          </div>
-        </div>
-        
-        <div v-else-if="cameraPermissionState === 'denied'" class="modal-body">
-          <div class="permission-denied">
-            <AlertCircleIcon class="w-16 h-16 text-red-500 mb-4" />
-            <h4 class="text-lg font-semibold mb-2">Camera Access Denied</h4>
-            <p>You need to allow camera access to join the call.</p>
-            <p class="text-sm text-gray-500 mt-2">Please check your browser settings and enable camera permissions for this site.</p>
-            
-            <div class="browser-settings-help mt-4">
-              <h5 class="font-medium mb-2">How to enable camera access:</h5>
-              <ol class="text-sm text-gray-600 list-decimal pl-5 space-y-1">
-                <li>Click the camera icon in your browser's address bar</li>
-                <li>Select "Always allow" for this site</li>
-                <li>Refresh the page and try again</li>
-              </ol>
-            </div>
-            
-            <div class="modal-buttons mt-6">
-              <button @click="requestCameraPermission" class="btn btn-primary">
-                Try Again
-              </button>
-              <button @click="denyCameraAccess" class="btn btn-secondary">
-                Cancel
-              </button>
-            </div>
-          </div>
-        </div>
-        
-        <div v-else-if="cameraPermissionState === 'error'" class="modal-body">
-          <div class="permission-error">
-            <AlertTriangleIcon class="w-16 h-16 text-yellow-500 mb-4" />
-            <h4 class="text-lg font-semibold mb-2">Camera Error</h4>
-            <p>We couldn't access your camera.</p>
-            <p class="text-sm text-gray-500 mt-2">{{ cameraErrorMessage }}</p>
-            
-            <div class="troubleshooting-tips mt-4">
-              <h5 class="font-medium mb-2">Troubleshooting tips:</h5>
-              <ul class="text-sm text-gray-600 list-disc pl-5 space-y-1">
-                <li>Make sure your camera is connected and not being used by another application</li>
-                <li>Check that you have a working camera on your device</li>
-                <li>Try using a different browser</li>
-                <li>Restart your device if the problem persists</li>
-              </ul>
-            </div>
-            
-            <div class="modal-buttons mt-6">
-              <button @click="requestCameraPermission" class="btn btn-primary">
-                Try Again
-              </button>
-              <button @click="denyCameraAccess" class="btn btn-secondary">
-                Cancel
-              </button>
-            </div>
-          </div>
-        </div>
-      </div>
-    </div>
-  
-    <!-- Active Session View -->
-    <div v-else-if="activeSession" class="active-session">
-      <div class="session-header">
-        <h2>{{ activeSession.title }}</h2>
-        <div class="patient-info">
-          <span><strong>Patient:</strong> {{ activeSession.patientName }}</span>
-          <span><strong>Pet:</strong> {{ activeSession.petName }} ({{ activeSession.petType }})</span>
-        </div>
-        <div class="call-status" v-if="callStatus">
-          <span :class="['status-indicator', callStatus === 'connected' ? 'connected' : 'connecting']"></span>
-          {{ callStatus === 'connected' ? 'Connected' : 'Connecting...' }}
-        </div>
-        <button @click="endCall" class="btn btn-danger">
-          <PhoneOffIcon class="w-5 h-5 mr-2" />
-          End Call
-        </button>
-      </div>
-      
-      <div class="video-container" :class="{ 'remote-active': remoteStreamActive }">
-        <div class="remote-video">
-          <video ref="remoteVideoRef" autoplay playsinline></video>
-          <div v-if="!remoteStreamActive" class="video-placeholder">
-            <div class="waiting-animation">
-              <div class="pulse-ring"></div>
-              <UserIcon class="w-12 h-12 text-white" />
-            </div>
-            <p>{{ userType === 'patient' ? 'Waiting for veterinarian to join...' : 'Waiting for patient to join...' }}</p>
-            <p class="text-sm text-gray-400 mt-2">
-              {{ userType === 'patient' ? 'Your veterinarian' : activeSession.patientName }} will appear here when they join
-            </p>
-          </div>
-        </div>
-        
-        <div class="local-video" :class="{ 'pip-mode': remoteStreamActive }">
-          <video ref="localVideoRef" autoplay playsinline muted></video>
-          <div class="call-controls">
-            <button @click="toggleMute" :class="['btn', isMuted ? 'btn-secondary' : 'btn-primary']">
-              <MicOffIcon v-if="isMuted" class="w-5 h-5" />
-              <MicIcon v-else class="w-5 h-5" />
-            </button>
-            <button @click="toggleVideo" :class="['btn', isVideoOff ? 'btn-secondary' : 'btn-primary']">
-              <VideoOffIcon v-if="isVideoOff" class="w-5 h-5" />
-              <VideoIcon v-else class="w-5 h-5" />
-            </button>
-            <button @click="toggleScreenShare" :class="['btn', isScreenSharing ? 'btn-success' : 'btn-primary']">
-              <MonitorIcon class="w-5 h-5" />
-=======
     <!-- Active Filters Display -->
     <div v-if="filters.status && filters.status !== 'all'" class="mb-4 flex flex-wrap gap-2">
       <div class="text-sm text-gray-500 py-1">Active filters:</div>
@@ -661,39 +308,11 @@
             >
               <PhoneOffIcon class="w-4 h-4 mr-1" />
               End Call
->>>>>>> 20d363dc
             </button>
           </div>
         </div>
       </div>
       
-<<<<<<< HEAD
-      <div class="session-tools">
-        <div class="notes-section">
-          <h3>Session Notes</h3>
-          <textarea 
-            v-model="sessionNotes" 
-            placeholder="Enter session notes here..."
-            rows="6"
-            class="form-control"
-          ></textarea>
-          <button @click="saveNotes" class="btn btn-primary mt-2">
-            <SaveIcon class="w-4 h-4 mr-2" />
-            Save Notes
-          </button>
-        </div>
-        
-        <div class="chat-section">
-          <h3>Chat</h3>
-          <div class="chat-messages" ref="chatMessagesRef">
-            <div 
-              v-for="(message, index) in chatMessages" 
-              :key="index"
-              :class="['message', message.sender === 'vet' ? 'sent' : 'received']"
-            >
-              <div class="message-content">
-                {{ message.text }}
-=======
       <!-- Call Content -->
       <div class="flex-1 overflow-y-auto">
         <div class="flex flex-col md:flex-row gap-3 p-3 sm:gap-4 sm:p-4">
@@ -726,7 +345,6 @@
                   muted 
                   class="w-full h-full object-cover transform scale-x-[-1]"
                 ></video>
->>>>>>> 20d363dc
               </div>
               
               <!-- Call Controls - Smaller for mobile with Speaker Button -->
@@ -846,18 +464,6 @@
             </div>
           </div>
           
-<<<<<<< HEAD
-          <div class="chat-input">
-            <input 
-              v-model="newMessage" 
-              @keyup.enter="sendMessage"
-              placeholder="Type a message..."
-              class="form-control"
-            />
-            <button @click="sendMessage" class="btn btn-primary">
-              <SendIcon class="w-4 h-4" />
-            </button>
-=======
           <!-- Desktop Chat Section - Fixed responsive issues -->
           <div v-if="showChatPanel && !isMobileView" class="bg-white rounded-xl shadow-sm flex flex-col md:w-1/3 max-w-sm">
             <div class="p-4 border-b border-gray-100">
@@ -913,7 +519,6 @@
                 </button>
               </div>
             </div>
->>>>>>> 20d363dc
           </div>
         </div>
         
@@ -921,2080 +526,6 @@
         <div class="h-16 sm:h-20"></div>
       </div>
     </div>
-<<<<<<< HEAD
-  </div>
-</template>
-
-<script setup>
-import { ref, computed, onMounted, onUnmounted, watch, nextTick } from 'vue';
-import { getFirestore, collection, query, where, getDocs, doc, updateDoc, onSnapshot, addDoc, serverTimestamp, orderBy, getDoc } from 'firebase/firestore';
-import { getAuth } from 'firebase/auth';
-import lottie from 'lottie-web';
-import TelehealthService from '@/services/TelehealthService';
-import { 
-  VideoIcon, 
-  ChevronLeftIcon, 
-  ChevronRightIcon, 
-  CalendarIcon,
-  UserIcon, 
-  ClockIcon, 
-  PlayIcon, 
-  PlusIcon,
-  ActivityIcon,
-  ArrowLeftIcon,
-  MicIcon,
-  MicOffIcon,
-  VideoOffIcon,
-  PhoneOffIcon,
-  PhoneIcon,
-  SendIcon,
-  FileTextIcon,
-  DownloadIcon,
-  SaveIcon,
-  UploadIcon,
-  CameraIcon,
-  XIcon,
-  AlertCircleIcon,
-  AlertTriangleIcon,
-  RefreshCwIcon,
-  MonitorIcon,
-  CheckIcon
-} from 'lucide-vue-next';
-
-// Create a simple WebRTC service class
-class WebRTCService {
-  constructor(options) {
-    // Initialize all required properties to avoid TypeError
-    this.localVideoRef = options.localVideoRef || null;
-    this.remoteVideoRef = options.remoteVideoRef || null;
-    this.sessionId = options.sessionId || null;
-    this.userId = options.userId || null;
-    this.userType = options.userType || 'vet';
-    this.onRemoteStreamActive = options.onRemoteStreamActive || (() => {});
-    this.onRemoteStreamInactive = options.onRemoteStreamInactive || (() => {});
-    this.existingStream = options.existingStream || null;
-    this.localStream = null;
-    this.remoteStream = null;
-    this.peerConnection = null;
-    this.screenSharingStream = null;
-    this.isInitialized = false;
-    this.connectionTimeout = null;
-    this.reconnectAttempts = 0;
-    this.maxReconnectAttempts = 5;
-  }
-
-  async initialize() {
-    console.log('Initializing WebRTC service');
-    
-    try {
-      // Set up local stream
-      if (this.existingStream) {
-        this.localStream = this.existingStream;
-      } else {
-        try {
-          this.localStream = await navigator.mediaDevices.getUserMedia({ 
-            video: true, 
-            audio: true 
-          });
-        } catch (error) {
-          console.error('Error getting user media:', error);
-          throw error;
-        }
-      }
-
-      // Attach local stream to video element
-      if (this.localVideoRef && this.localStream) {
-        this.localVideoRef.srcObject = this.localStream;
-        try {
-          await this.localVideoRef.play();
-        } catch (e) {
-          console.warn('Auto-play prevented for local video:', e);
-          // Add a play button or other UI to handle this case
-        }
-      }
-
-      // In a real implementation, we would set up WebRTC peer connections here
-      // For now, we'll simulate a remote stream after a delay
-      setTimeout(() => {
-        this.simulateRemoteStream();
-      }, 2000);
-      
-      this.isInitialized = true;
-      return true;
-    } catch (error) {
-      console.error('Error in WebRTC initialization:', error);
-      this.isInitialized = false;
-      return false;
-    }
-  }
-
-  async simulateRemoteStream() {
-    try {
-      // Create a simulated remote stream (in a real app, this would come from the peer)
-      const simulatedStream = await navigator.mediaDevices.getUserMedia({ 
-        video: true, 
-        audio: true 
-      });
-      
-      this.remoteStream = simulatedStream;
-      
-      // Store the remote stream but don't automatically display it
-      // The stream will only be attached to the video element when the other party joins
-      console.log('Remote stream is ready but waiting for other party to join');
-      
-      // Set a timeout to check connection status
-      this.connectionTimeout = setTimeout(() => {
-        this.checkConnectionStatus();
-      }, 10000);
-      
-    } catch (error) {
-      console.error('Error simulating remote stream:', error);
-      this.onRemoteStreamInactive();
-      this.handleReconnect();
-    }
-  }
-
-  checkConnectionStatus() {
-    // In a real implementation, this would check the WebRTC connection state
-    // For now, we'll just check if we have a remote stream
-    if (!this.remoteStream) {
-      console.warn('No remote stream after timeout, attempting to reconnect');
-      this.handleReconnect();
-    }
-  }
-
-  handleReconnect() {
-    if (this.reconnectAttempts < this.maxReconnectAttempts) {
-      this.reconnectAttempts++;
-      console.log(`Reconnect attempt ${this.reconnectAttempts}/${this.maxReconnectAttempts}`);
-      
-      // Try to reconnect after a delay
-      setTimeout(() => {
-        this.simulateRemoteStream();
-      }, 2000 * this.reconnectAttempts); // Increasing backoff
-    } else {
-      console.error('Max reconnect attempts reached');
-      // Notify the application that we couldn't establish a connection
-      this.onRemoteStreamInactive();
-    }
-  }
-
-  async displayRemoteStream() {
-    if (this.remoteVideoRef && this.remoteStream) {
-      try {
-        this.remoteVideoRef.srcObject = this.remoteStream;
-        await this.remoteVideoRef.play();
-        // Notify that remote stream is active
-        this.onRemoteStreamActive();
-        
-        // Clear any pending connection timeout
-        if (this.connectionTimeout) {
-          clearTimeout(this.connectionTimeout);
-          this.connectionTimeout = null;
-        }
-
-        return true;
-      } catch (e) {
-        console.warn('Auto-play prevented for remote video:', e);
-        return false;
-      }
-    }
-    return false;
-  }
-
-  toggleAudio(mute) {
-    if (this.localStream) {
-      const audioTracks = this.localStream.getAudioTracks();
-      audioTracks.forEach(track => {
-        track.enabled = !mute;
-      });
-      return true;
-    }
-    return false;
-  }
-
-  toggleVideo(turnOff) {
-    if (this.localStream) {
-      const videoTracks = this.localStream.getVideoTracks();
-      videoTracks.forEach(track => {
-        track.enabled = !turnOff;
-      });
-      return true;
-    }
-    return false;
-  }
-
-  async startScreenSharing() {
-    try {
-      const screenStream = await navigator.mediaDevices.getDisplayMedia({ 
-        video: true 
-      });
-      
-      // Replace video track with screen sharing track
-      if (this.localStream && this.localVideoRef) {
-        const videoTrack = screenStream.getVideoTracks()[0];
-        const sender = this.peerConnection?.getSenders().find(s => 
-          s.track?.kind === 'video'
-        );
-        
-        if (sender) {
-          sender.replaceTrack(videoTrack);
-        }
-        
-        // Update local video display
-        const newStream = new MediaStream([
-          videoTrack,
-          ...this.localStream.getAudioTracks()
-        ]);
-        
-        this.localVideoRef.srcObject = newStream;
-        this.screenSharingStream = screenStream;
-        
-        // Add event listener for when screen sharing stops
-        videoTrack.addEventListener('ended', () => {
-          this.stopScreenSharing();
-        });
-        
-        return true;
-      }
-      return false;
-    } catch (error) {
-      console.error('Error starting screen sharing:', error);
-      
-      return false;
-    }
-  }
-
-  async stopScreenSharing() {
-    if (this.screenSharingStream) {
-      this.screenSharingStream.getTracks().forEach(track => track.stop());
-      
-      // Restore camera video
-      if (this.localStream && this.localVideoRef) {
-        const videoTrack = this.localStream.getVideoTracks()[0];
-        const sender = this.peerConnection?.getSenders().find(s => 
-          s.track?.kind === 'video'
-        );
-        
-        if (sender && videoTrack) {
-          sender.replaceTrack(videoTrack);
-        }
-        
-        this.localVideoRef.srcObject = this.localStream;
-      }
-      
-      this.screenSharingStream = null;
-      return true;
-    }
-    return false;
-  }
-
-  async disconnect() {
-    // Clear any pending timeouts
-    if (this.connectionTimeout) {
-      clearTimeout(this.connectionTimeout);
-      this.connectionTimeout = null;
-    }
-    
-    // Stop all tracks
-    if (this.localStream) {
-      this.localStream.getTracks().forEach(track => track.stop());
-    }
-    
-    if (this.remoteStream) {
-      this.remoteStream.getTracks().forEach(track => track.stop());
-    }
-    
-    if (this.screenSharingStream) {
-      this.screenSharingStream.getTracks().forEach(track => track.stop());
-    }
-    
-    // Close peer connection
-    if (this.peerConnection) {
-      this.peerConnection.close();
-    }
-    
-    // Clear video elements
-    if (this.localVideoRef) {
-      this.localVideoRef.srcObject = null;
-    }
-    
-    if (this.remoteVideoRef) {
-      this.remoteVideoRef.srcObject = null;
-    }
-    
-    this.onRemoteStreamInactive();
-    this.isInitialized = false;
-    this.reconnectAttempts = 0;
-  }
-}
-
-// Try to get Firebase instances
-let db;
-let auth;
-
-try {
-  db = getFirestore();
-  auth = getAuth();
-  console.log("Firebase initialized successfully");
-} catch (error) {
-  console.error("Error initializing Firebase:", error);
-  // We'll handle this gracefully with mock data
-}
-
-// Helper function to format user ID with prefix and first 5 chars
-const formatUserId = (fullUid) => {
-  if (!fullUid) return null;
-  
-  // If already in the correct format (starts with user_ prefix), return as is
-  if (fullUid.startsWith('user_')) {
-    return fullUid;
-  }
-  
-  // Extract first 5 characters of the UID and add prefix
-  return `user_${fullUid.substring(0, 8)}`;
-};
-
-// User type - determine if user is patient or vet
-// For testing, allow overriding via URL parameter
-const userType = ref('vet'); // Default to 'vet'
-
-// View state
-const currentView = ref('carousel'); // Start with carousel view
-const activeSession = ref(null);
-
-// State variables
-const loading = ref(true);
-const sessions = ref([]);
-const statusFilter = ref('all');
-const sessionNotes = ref('');
-const chatMessages = ref([]);
-const newMessage = ref('');
-const chatMessagesRef = ref(null);
-const showingApprovedOnly = ref(false);
-
-// Add a new ref to store user first names
-const userFirstNames = ref({});
-
-// Camera permission modal
-const showCameraPermissionModal = ref(false);
-const cameraPreviewActive = ref(false);
-const cameraPreviewRef = ref(null);
-const pendingSession = ref(null);
-const cameraPermissionState = ref('prompt'); // 'prompt', 'preview', 'denied', 'error'
-const cameraErrorMessage = ref('');
-
-// WebRTC state
-const localVideoRef = ref(null);
-const remoteVideoRef = ref(null);
-const isMuted = ref(false);
-const isVideoOff = ref(false);
-const isScreenSharing = ref(false);
-const remoteStreamActive = ref(false);
-const callStatus = ref('');
-
-// WebRTC service instance
-let webRTCService = null;
-let unsubscribeMessages = null;
-let unsubscribeSession = null;
-let localStream = null;
-
-// Remote stream check interval
-let remoteStreamCheckInterval = null;
-
-// Network status monitoring
-let networkStatusInterval = null;
-const isOnline = ref(navigator.onLine);
-
-// Carousel state
-const currentSlide = ref(0);
-const slides = [
-  {
-    id: 1,
-    title: "Video calls and meetings for everyone",
-    subtitle: "Connect, collaborate, and celebrate from anywhere",
-    lottieUrl: "https://lottie.host/eef5246b-5eb6-4e59-aa95-4f876e907fbe/w8vlGAQY2p.json"
-  },
-  {
-    id: 2,
-    title: "Connect with healthcare professionals",
-    subtitle: "Get expert medical advice from the comfort of your home",
-    lottieUrl: "https://lottie.host/8e319c9a-aa16-4c67-9762-5e8a6f1fb661/c6cXxUKVrd.json"
-  },
-  {
-    id: 3,
-    title: "Therapy sessions",
-    subtitle: "Join supportive communities and share experiences",
-    lottieUrl: "https://lottie.host/1e246ac2-6990-4be8-aae7-ce4c1ca7a244/OQ88rj0UOx.json"
-  },
-  {
-    id: 4,
-    title: "Follow up consultation",
-    subtitle: "Access counseling whenever you need it",
-    lottieUrl: "https://lottie.host/61024576-6d81-4689-a26b-377afb392172/gNHIvH2Tin.json"
-  }
-];
-
-// Lottie animations
-let lottieInstances = [];
-
-// Computed properties
-const filteredSessions = computed(() => {
-  if (statusFilter.value === 'all') {
-    return sessions.value;
-  }
-  return sessions.value.filter(session => session.status === statusFilter.value);
-});
-
-// Format functions for displaying appointment data correctly
-const formatDateOnly = (timestamp) => {
-  if (!timestamp) return 'N/A';
-  
-  // Ensure timestamp is a valid Date object
-  let date;
-  try {
-    date = timestamp instanceof Date ? timestamp : 
-           timestamp.toDate ? timestamp.toDate() : new Date(timestamp);
-    
-    // Check if date is valid
-    if (isNaN(date.getTime())) {
-      return 'Invalid Date';
-    }
-  } catch (error) {
-    console.error('Error formatting date:', error);
-    return 'Invalid Date';
-  }
-  
-  // Format date only (without time)
-  return new Intl.DateTimeFormat('en-US', {
-    year: 'numeric',
-    month: 'short',
-    day: 'numeric'
-  }).format(date);
-};
-
-const formatTime = (timestamp) => {
-  if (!timestamp) return '';
-  
-  // Ensure timestamp is a valid Date object
-  let date;
-  try {
-    date = timestamp instanceof Date ? timestamp : 
-           timestamp.toDate ? timestamp.toDate() : new Date(timestamp);
-    
-    // Check if date is valid
-    if (isNaN(date.getTime())) {
-      return '';
-    }
-  } catch (error) {
-    console.error('Error formatting time:', error);
-    return '';
-  }
-  
-  return new Intl.DateTimeFormat('en-US', {
-    hour: '2-digit',
-    minute: '2-digit'
-  }).format(date);
-};
-
-const formatDuration = (duration) => {
-  if (!duration) return '30 minutes'; // Default duration
-  
-  // If duration is already a string with "minutes", return as is
-  if (typeof duration === 'string' && duration.includes('minute')) {
-    return duration;
-  }
-  
-  // If duration is a number, assume it's in minutes
-  if (typeof duration === 'number') {
-    return `${duration} minutes`;
-  }
-  
-  // Otherwise, return the duration as is with "minutes" appended
-  return `${duration} minutes`;
-};
-
-// Function to fetch user firstName from Firestore
-const fetchUserFirstName = async (userId) => {
-  if (!userId || !db) return;
-  
-  try {
-    // Check if we already have this user's firstName
-    if (userFirstNames.value[userId]) return;
-    
-    console.log(`Fetching user data for ID: ${userId}`);
-    const userDocRef = doc(db, 'users', userId);
-    const userDoc = await getDoc(userDocRef);
-    
-    if (userDoc.exists()) {
-      const userData = userDoc.data();
-      userFirstNames.value[userId] = userData.firstName || 'Unknown';
-      console.log(`Found firstName for ${userId}: ${userFirstNames.value[userId]}`);
-    } else {
-      console.warn(`User document not found for ID: ${userId}`);
-      userFirstNames.value[userId] = 'Unknown';
-    }
-  } catch (error) {
-    console.error(`Error fetching user data for ${userId}:`, error);
-    userFirstNames.value[userId] = 'Error';
-  }
-};
-
-// Network status monitoring
-const setupNetworkMonitoring = () => {
-  // Listen for online/offline events
-  window.addEventListener('online', handleOnline);
-  window.addEventListener('offline', handleOffline);
-  
-  // Also check periodically
-  networkStatusInterval = setInterval(() => {
-    const currentStatus = navigator.onLine;
-    if (isOnline.value !== currentStatus) {
-      isOnline.value = currentStatus;
-      if (currentStatus) {
-        handleOnline();
-      } else {
-        handleOffline();
-      }
-    }
-  }, 5000);
-};
-
-const handleOnline = () => {
-  console.log('Network connection restored');
-  isOnline.value = true;
-  
-  // Refresh data if we're in a session
-  if (activeSession.value) {
-    refreshSessionData(activeSession.value.id);
-  }
-};
-
-const handleOffline = () => {
-  console.log('Network connection lost');
-  isOnline.value = false;
-  showNotification('warning', 'Network Issue', 'Your internet connection appears to be offline. Some features may not work properly.');
-};
-
-const refreshSessionData = async (sessionId) => {
-  try {
-    // Skip if Firebase is not initialized
-    if (!db) {
-      console.warn("Cannot refresh session data: Firebase not initialized");
-      return;
-    }
-    
-    // Re-subscribe to session updates
-    if (unsubscribeSession) {
-      unsubscribeSession();
-    }
-    
-    unsubscribeSession = onSnapshot(
-      doc(db, 'appointments', sessionId),
-      (docSnapshot) => {
-        if (docSnapshot.exists()) {
-          activeSession.value = {
-            id: docSnapshot.id,
-            ...docSnapshot.data(),
-            scheduledTime: docSnapshot.data().scheduledTime?.toDate() || new Date(),
-          };
-          
-          // Check if other party has joined
-          const data = docSnapshot.data();
-          const otherPartyJoined = userType.value === 'vet' 
-            ? data.patientJoinedAt 
-            : data.vetJoinedAt;
-          
-          if (otherPartyJoined && !remoteStreamActive.value) {
-            // Other party has joined, display their stream
-            if (webRTCService && webRTCService.remoteStream) {
-              webRTCService.displayRemoteStream();
-            } else {
-              // Still connecting
-              callStatus.value = 'connecting';
-            }
-          }
-        }
-      },
-      (error) => {
-        console.error('Error in session snapshot:', error);
-        // Handle error gracefully
-        if (!isOnline.value) {
-          console.log('Network appears to be offline, will retry when connection is restored');
-        }
-      }
-    );
-    
-    // Re-subscribe to chat messages
-    if (unsubscribeMessages) {
-      unsubscribeMessages();
-    }
-    
-    unsubscribeMessages = onSnapshot(
-      query(
-        collection(db, 'appointments', sessionId, 'messages'),
-        orderBy('timestamp', 'asc')
-      ),
-      (querySnapshot) => {
-        chatMessages.value = querySnapshot.docs.map(doc => ({
-          id: doc.id,
-          ...doc.data()
-        }));
-        
-        // Scroll to bottom of chat
-        setTimeout(() => {
-          if (chatMessagesRef.value) {
-            chatMessagesRef.value.scrollTop = chatMessagesRef.value.scrollHeight;
-          }
-        }, 100);
-      },
-      (error) => {
-        console.error('Error in messages snapshot:', error);
-        // Handle error gracefully
-        if (!isOnline.value) {
-          console.log('Network appears to be offline, will retry when connection is restored');
-        }
-      }
-    );
-  } catch (error) {
-    console.error('Error refreshing session data:', error);
-  }
-};
-
-// Carousel methods
-const previousSlide = () => {
-  currentSlide.value = (currentSlide.value - 1 + slides.length) % slides.length;
-};
-
-const nextSlide = () => {
-  currentSlide.value = (currentSlide.value + 1) % slides.length;
-};
-
-const goToSlide = (index) => {
-  currentSlide.value = index;
-};
-
-// Initialize Lottie animations
-const initializeLottieAnimations = () => {
-  // Destroy previous instances if they exist
-  lottieInstances.forEach(instance => {
-    if (instance) {
-      instance.destroy();
-    }
-  });
-  
-  lottieInstances = [];
-  
-  // Initialize new instances
-  slides.forEach((slide, index) => {
-    const container = document.getElementById(`lottie-container-${index}`);
-    if (container) {
-      const animation = lottie.loadAnimation({
-        container: container,
-        renderer: 'svg',
-        loop: true,
-        autoplay: index === currentSlide.value,
-        path: slide.lottieUrl
-      });
-      
-      lottieInstances.push(animation);
-    }
-  });
-};
-
-// Auto-advance slides
-let autoplayInterval;
-const startAutoplay = () => {
-  autoplayInterval = setInterval(() => {
-    nextSlide();
-  }, 5000);
-};
-
-const stopAutoplay = () => {
-  clearInterval(autoplayInterval);
-};
-
-// Session methods
-const refreshSessions = async () => {
-  loading.value = true;
-  showingApprovedOnly.value = false;
-  try {
-    if (!isOnline.value) {
-      showNotification('warning', 'Network Issue', 'You appear to be offline. Please check your internet connection and try again.');
-      loading.value = false;
-      return;
-    }
-    
-    // Get current user ID and format it
-    const currentUid = auth?.currentUser?.uid || 'test-doctor-id'; // Fallback for testing
-    const formattedUserId = formatUserId(currentUid);
-    
-    // Use TelehealthService to get all sessions
-    sessions.value = await TelehealthService.getUserAppointments(
-      userType.value === 'vet' ? formattedUserId : 'user_test-',
-      userType.value === 'vet' ? 'doctor' : 'patient'
-    );
-    
-    console.log(`Fetched ${sessions.value.length} sessions`);
-    
-    // Fetch firstName for each user
-    for (const session of sessions.value) {
-      if (session.userId) {
-        fetchUserFirstName(session.userId);
-      }
-    }
-  } catch (error) {
-    console.error('Error fetching sessions:', error);
-    showNotification('error', 'Error', 'Failed to load sessions. Please try again later.');
-    // Use mock data as fallback
-    sessions.value = [];
-  } finally {
-    loading.value = false;
-  }
-};
-
-// Load only approved sessions
-const loadApprovedSessions = async () => {
-  loading.value = true;
-  showingApprovedOnly.value = true;
-  try {
-    if (!isOnline.value) {
-      showNotification('warning', 'Network Issue', 'You appear to be offline. Please check your internet connection and try again.');
-      loading.value = false;
-      return;
-    }
-    
-    // Get current user ID and format it
-    const currentUid = auth?.currentUser?.uid || 'test-doctor-id'; // Fallback for testing
-    const formattedUserId = formatUserId(currentUid);
-    
-    // Use TelehealthService to get approved sessions
-    sessions.value = await TelehealthService.getApprovedAppointments(
-      userType.value === 'vet' ? formattedUserId : 'user_test-',
-      userType.value === 'vet' ? 'doctor' : 'patient'
-    );
-    
-    console.log(`Fetched ${sessions.value.length} approved sessions`);
-    
-    // Fetch firstName for each user
-    for (const session of sessions.value) {
-      if (session.userId) {
-        fetchUserFirstName(session.userId);
-      }
-    }
-    
-    // Set view to sessions
-    currentView.value = 'sessions';
-    
-    // Set filter to show approved sessions
-    statusFilter.value = 'approved';
-  } catch (error) {
-    console.error('Error fetching approved sessions:', error);
-    showNotification('error', 'Error', 'Failed to load approved sessions. Please try again later.');
-    // Use mock data as fallback
-    sessions.value = [];
-  } finally {
-    loading.value = false;
-  }
-};
-
-const isSessionJoinable = (session) => {
-  if (!session.scheduledTime) return false;
-  
-  // Ensure scheduledTime is a valid Date object
-  let scheduledTime;
-  try {
-    scheduledTime = session.scheduledTime instanceof Date ? 
-      session.scheduledTime : session.scheduledTime.toDate ? 
-      session.scheduledTime.toDate() : new Date(session.scheduledTime);
-    
-    // Check if date is valid
-    if (isNaN(scheduledTime.getTime())) {
-      return false;
-    }
-  } catch (error) {
-    console.error('Error checking if session is joinable:', error);
-    return false;
-  }
-  
-  const now = new Date();
-  const timeDiff = Math.abs(now - scheduledTime);
-  const minutesDiff = Math.floor(timeDiff / (1000 * 60));
-  
-  // Allow joining 15 minutes before and up to 30 minutes after scheduled time
-  return minutesDiff <= 30;
-};
-
-const selectSession = (session) => {
-  // Just view session details, don't join call yet
-  activeSession.value = session;
-  sessionNotes.value = session.notes || '';
-};
-
-// Approve a session
-const approveSession = async (session) => {
-  try {
-    if (!isOnline.value) {
-      showNotification('warning', 'Network Issue', 'You appear to be offline. Please check your internet connection and try again.');
-      return;
-    }
-    
-    if (!db) {
-      showNotification('warning', 'Database Issue', 'Cannot approve session: Database not initialized');
-      return;
-    }
-    
-    // Get current user ID and format it
-    const currentUid = auth?.currentUser?.uid || 'test-doctor-id'; // Fallback for testing
-    const formattedUserId = formatUserId(currentUid);
-    
-    await updateDoc(doc(db, 'appointments', session.id), {
-      status: 'approved',
-      approvedAt: serverTimestamp(),
-      approvedBy: formattedUserId
-    });
-    
-    showNotification('success', 'Session Approved', 'The session has been approved successfully.');
-    
-    // Refresh sessions
-    if (showingApprovedOnly.value) {
-      await loadApprovedSessions();
-    } else {
-      await refreshSessions();
-    }
-  } catch (error) {
-    console.error('Error approving session:', error);
-    showNotification('error', 'Error', 'Failed to approve session. Please try again.');
-  }
-};
-
-// Camera permission handling
-const joinSession = async (session) => {
-  // Store the session for later use after camera permission
-  pendingSession.value = session;
-  
-  // Reset camera permission state
-  cameraPermissionState.value = 'prompt';
-  cameraErrorMessage.value = '';
-  
-  // Show camera permission modal
-  showCameraPermissionModal.value = true;
-};
-
-const requestCameraPermission = async () => {
-  try {
-    // Check if we already have permissions
-    let permissionStatus;
-    try {
-      permissionStatus = await navigator.permissions.query({ name: 'camera' });
-    } catch (error) {
-      console.warn('Permissions API not supported, proceeding with getUserMedia directly');
-    }
-    
-    if (permissionStatus && permissionStatus.state === 'denied') {
-      // Camera permission is denied at the browser level
-      cameraPermissionState.value = 'denied';
-      return;
-    }
-    
-    // Request camera and microphone access
-    const stream = await navigator.mediaDevices.getUserMedia({ 
-      video: true, 
-      audio: true 
-    });
-    
-    // Store the stream for later use
-    localStream = stream;
-    
-    // Show preview
-    cameraPreviewActive.value = true;
-    cameraPermissionState.value = 'preview';
-    
-    // Wait for DOM update
-    await nextTick();
-    
-    // Attach stream to preview
-    if (cameraPreviewRef.value) {
-      cameraPreviewRef.value.srcObject = stream;
-      
-      // Ensure the video plays
-      try {
-        await cameraPreviewRef.value.play();
-      } catch (e) {
-        console.warn('Auto-play prevented:', e);
-        // Add a play button or other UI to handle this case
-      }
-    }
-  } catch (error) {
-    console.error('Error accessing camera:', error);
-    
-    // Handle different error types
-    if (error.name === 'NotAllowedError' || error.name === 'PermissionDeniedError') {
-      cameraPermissionState.value = 'denied';
-    } else {
-      cameraPermissionState.value = 'error';
-      
-      // Set appropriate error message based on the error
-      if (error.name === 'NotFoundError') {
-        cameraErrorMessage.value = 'No camera was found on your device.';
-      } else if (error.name === 'NotReadableError' || error.name === 'AbortError') {
-        cameraErrorMessage.value = 'Your camera is being used by another application.';
-      } else if (error.name === 'OverconstrainedError') {
-        cameraErrorMessage.value = 'The requested camera settings are not supported.';
-      } else if (error.name === 'SecurityError') {
-        cameraErrorMessage.value = 'Camera access is restricted due to security policy.';
-      } else if (error.name === 'TypeError') {
-        cameraErrorMessage.value = 'No camera constraints were specified.';
-      } else {
-        cameraErrorMessage.value = `Unexpected error: ${error.message || 'Unknown error'}`;
-      }
-    }
-  }
-};
-
-const allowCameraAccess = async () => {
-  showCameraPermissionModal.value = false;
-  
-  if (!pendingSession.value) return;
-  
-  try {
-    // If we don't have a stream yet, try to get one
-    if (!localStream) {
-      localStream = await navigator.mediaDevices.getUserMedia({ 
-        video: true, 
-        audio: true 
-      });
-    }
-    
-    // Continue with session join
-    await completeJoinSession(pendingSession.value);
-  } catch (error) {
-    console.error('Error accessing camera:', error);
-    
-    // Show error notification
-    const errorMessage = getErrorMessage(error);
-    showNotification('error', 'Camera Error', errorMessage);
-    
-    // Reset state
-    cameraPreviewActive.value = false;
-    pendingSession.value = null;
-  }
-};
-
-const denyCameraAccess = () => {
-  showCameraPermissionModal.value = false;
-  
-  // Clean up any existing stream
-  if (localStream) {
-    localStream.getTracks().forEach(track => track.stop());
-    localStream = null;
-  }
-  
-  cameraPreviewActive.value = false;
-  pendingSession.value = null;
-};
-
-const getErrorMessage = (error) => {
-  if (error.name === 'NotAllowedError' || error.name === 'PermissionDeniedError') {
-    return 'Camera access was denied. Please allow camera access to join the call.';
-  } else if (error.name === 'NotFoundError') {
-    return 'No camera was found on your device.';
-  } else if (error.name === 'NotReadableError' || error.name === 'AbortError') {
-    return 'Your camera is being used by another application.';
-  } else {
-    return `Error accessing camera: ${error.message || 'Unknown error'}`;
-  }
-};
-
-const showNotification = (type, title, message) => {
-  // This would be implemented with a toast notification system
-  // For now, we'll just use alert
-  alert(`${title}: ${message}`);
-};
-
-// Check if remote video has tracks and is playing
-const checkRemoteVideoStatus = () => {
-  const remoteVideo = remoteVideoRef.value;
-  
-  if (remoteVideo && remoteVideo.srcObject) {
-    const videoTracks = remoteVideo.srcObject.getVideoTracks();
-    const audioTracks = remoteVideo.srcObject.getAudioTracks();
-    
-    // Check if we have video or audio tracks and they're active
-    if ((videoTracks.length > 0 && videoTracks[0].enabled) || 
-        (audioTracks.length > 0 && audioTracks[0].enabled)) {
-      remoteStreamActive.value = true;
-      callStatus.value = 'connected';
-      return true;
-    }
-    
-    // If we have tracks but they're not active yet
-    if (videoTracks.length > 0 || audioTracks.length > 0) {
-      callStatus.value = 'connecting';
-    }
-  }
-  
-  return false;
-};
-
-const completeJoinSession = async (session) => {
-  try {
-    if (!isOnline.value) {
-      showNotification('warning', 'Network Issue', 'You appear to be offline. Please check your internet connection and try again.');
-      return;
-    }
-    
-    // Update session status to 'in-progress' if it's not already
-    if (session.status === 'scheduled' || session.status === 'approved') {
-      // Get current user ID and format it
-      const currentUid = auth?.currentUser?.uid || (userType.value === 'vet' ? 'test-doctor-id' : 'test-patient-id');
-      const formattedUserId = formatUserId(currentUid);
-      
-      // Update based on user type
-      const updateData = userType.value === 'vet' 
-        ? { status: 'in-progress', vetJoinedAt: serverTimestamp() }
-        : { status: 'in-progress', patientJoinedAt: serverTimestamp() };
-      
-      if (db) {
-        await updateDoc(doc(db, 'appointments', session.id), updateData);
-      } else {
-        console.warn("Cannot update session status: Database not initialized");
-      }
-    }
-    
-    activeSession.value = session;
-    sessionNotes.value = session.notes || '';
-    callStatus.value = 'connecting';
-    
-    // Subscribe to session updates if Firebase is available
-    if (db) {
-      refreshSessionData(session.id);
-    }
-    
-    // Initialize WebRTC with the existing stream
-    await initializeWebRTC(session.id, localStream);
-    
-    // Start checking for remote stream
-    startRemoteStreamCheck();
-    
-    // Reset pending session
-    pendingSession.value = null;
-  } catch (error) {
-    console.error('Error joining session:', error);
-    showNotification('error', 'Join Error', `Failed to join session: ${error.message || 'Unknown error'}`);
-  }
-};
-
-const startRemoteStreamCheck = () => {
-  // Clear any existing interval
-  if (remoteStreamCheckInterval) {
-    clearInterval(remoteStreamCheckInterval);
-    remoteStreamCheckInterval = null;
-  }
-  
-  // Check immediately
-  checkRemoteVideoStatus();
-  
-  // Then check every second
-  remoteStreamCheckInterval = setInterval(() => {
-    const isActive = checkRemoteVideoStatus();
-    
-    // If we've detected the stream is active, we can stop checking
-    if (isActive) {
-      clearInterval(remoteStreamCheckInterval);
-      remoteStreamCheckInterval = null;
-    }
-  }, 1000);
-};
-
-const cancelSession = async (session) => {
-  if (!confirm('Are you sure you want to cancel this session?')) return;
-  
-  try {
-    if (!isOnline.value) {
-      showNotification('warning', 'Network Issue', 'You appear to be offline. Please check your internet connection and try again.');
-      return;
-    }
-    
-    if (!db) {
-      showNotification('warning', 'Database Issue', 'Cannot cancel session: Database not initialized');
-      return;
-    }
-    
-    await updateDoc(doc(db, 'appointments', session.id), {
-      status: 'cancelled',
-      cancelledBy: userType.value,
-      cancelledAt: serverTimestamp()
-    });
-    
-    // Refresh sessions
-    if (showingApprovedOnly.value) {
-      await loadApprovedSessions();
-    } else {
-      await refreshSessions();
-    }
-  } catch (error) {
-    console.error('Error cancelling session:', error);
-    showNotification('error', 'Error', 'Failed to cancel session. Please try again.');
-  }
-};
-
-const saveNotes = async () => {
-  if (!activeSession.value) return;
-  
-  try {
-    if (!isOnline.value) {
-      showNotification('warning', 'Network Issue', 'You appear to be offline. Please check your internet connection and try again.');
-      return;
-    }
-    
-    if (!db) {
-      showNotification('warning', 'Database Issue', 'Cannot save notes: Database not initialized');
-      return;
-    }
-    
-    await updateDoc(doc(db, 'appointments', activeSession.value.id), {
-      notes: sessionNotes.value,
-      lastUpdated: serverTimestamp()
-    });
-    
-    showNotification('success', 'Notes Saved', 'Session notes have been saved successfully.');
-  } catch (error) {
-    console.error('Error saving notes:', error);
-    showNotification('error', 'Save Error', 'Failed to save notes. Please try again.');
-  }
-};
-
-const sendMessage = async () => {
-  if (!newMessage.value.trim() || !activeSession.value) return;
-  
-  try {
-    if (!isOnline.value) {
-      showNotification('warning', 'Network Issue', 'You appear to be offline. Please check your internet connection and try again.');
-      return;
-    }
-    
-    if (!db) {
-      showNotification('warning', 'Database Issue', 'Cannot send message: Database not initialized');
-      // Add message locally for demo purposes
-      chatMessages.value.push({
-        id: `local-${Date.now()}`,
-        text: newMessage.value.trim(),
-        sender: userType.value,
-        senderName: userType.value === 'vet' 
-          ? 'Dr. ' + (auth?.currentUser?.displayName || 'Veterinarian')
-          : auth?.currentUser?.displayName || 'Patient',
-        timestamp: new Date()
-      });
-      newMessage.value = '';
-      return;
-    }
-    
-    // Get current user ID and format it
-    const currentUid = auth?.currentUser?.uid || (userType.value === 'vet' ? 'test-doctor-id' : 'test-patient-id');
-    const formattedUserId = formatUserId(currentUid);
-    
-    await addDoc(
-      collection(db, 'appointments', activeSession.value.id, 'messages'),
-      {
-        text: newMessage.value.trim(),
-        sender: userType.value,
-        senderId: formattedUserId,
-        senderName: userType.value === 'vet' 
-          ? 'Dr. ' + (auth?.currentUser?.displayName || 'Veterinarian')
-          : auth?.currentUser?.displayName || 'Patient',
-        timestamp: serverTimestamp()
-      }
-    );
-    
-    newMessage.value = '';
-  } catch (error) {
-    console.error('Error sending message:', error);
-    showNotification('error', 'Message Error', 'Failed to send message. Please try again.');
-  }
-};
-
-const initializeWebRTC = async (sessionId, existingStream = null) => {
-  try {
-    // Make sure we have video elements before initializing
-    if (!localVideoRef.value || !remoteVideoRef.value) {
-      console.error('Video elements not found');
-      await nextTick();
-      
-      // Check again after nextTick
-      if (!localVideoRef.value || !remoteVideoRef.value) {
-        throw new Error('Video elements not available after DOM update');
-      }
-    }
-    
-    // Get current user ID and format it
-    const currentUid = auth?.currentUser?.uid || (userType.value === 'vet' ? 'test-doctor-id' : 'test-patient-id');
-    const formattedUserId = formatUserId(currentUid);
-    
-    // Initialize WebRTC service
-    webRTCService = new WebRTCService({
-      localVideoRef: localVideoRef.value,
-      remoteVideoRef: remoteVideoRef.value,
-      sessionId,
-      userId: formattedUserId,
-      userType: userType.value,
-      onRemoteStreamActive: () => {
-        remoteStreamActive.value = true;
-        callStatus.value = 'connected';
-      },
-      onRemoteStreamInactive: () => {
-        remoteStreamActive.value = false;
-        callStatus.value = 'connecting';
-      },
-      existingStream // Pass the existing stream if available
-    });
-    
-    await webRTCService.initialize();
-    
-    // Manually attach local stream to video element if WebRTCService doesn't do it
-    if (existingStream && localVideoRef.value) {
-      localVideoRef.value.srcObject = existingStream;
-      try {
-        await localVideoRef.value.play();
-      } catch (e) {
-        console.warn('Auto-play prevented for local video:', e);
-      }
-    }
-    
-    // Manually check remote video status after initialization
-    setTimeout(() => {
-      checkRemoteVideoStatus();
-    }, 1000);
-  } catch (error) {
-    console.error('Error initializing WebRTC:', error);
-    showNotification('error', 'Connection Error', 'Failed to initialize video call. Please try again.');
-  }
-};
-
-const toggleMute = () => {
-  if (!webRTCService) return;
-  
-  isMuted.value = !isMuted.value;
-  webRTCService.toggleAudio(isMuted.value);
-};
-
-const toggleVideo = () => {
-  if (!webRTCService) return;
-  
-  isVideoOff.value = !isVideoOff.value;
-  webRTCService.toggleVideo(isVideoOff.value);
-};
-
-const toggleScreenShare = async () => {
-  if (!webRTCService) return;
-  
-  try {
-    if (isScreenSharing.value) {
-      await webRTCService.stopScreenSharing();
-    } else {
-      await webRTCService.startScreenSharing();
-    }
-    
-    isScreenSharing.value = !isScreenSharing.value;
-  } catch (error) {
-    console.error('Error toggling screen share:', error);
-    
-    if (error.name === 'NotAllowedError') {
-      showNotification('error', 'Screen Share', 'Screen sharing permission was denied.');
-    } else {
-      showNotification('error', 'Screen Share', 'Failed to share screen. Please try again.');
-    }
-  }
-};
-
-const endCall = async () => {
-  try {
-    // Clear remote stream check interval if it exists
-    if (remoteStreamCheckInterval) {
-      clearInterval(remoteStreamCheckInterval);
-      remoteStreamCheckInterval = null;
-    }
-    
-    if (webRTCService) {
-      await webRTCService.disconnect();
-    }
-    
-    // Clean up local stream if it exists
-    if (localStream) {
-      localStream.getTracks().forEach(track => track.stop());
-      localStream = null;
-    }
-    
-    if (activeSession.value && isOnline.value && db) {
-      await updateDoc(doc(db, 'appointments', activeSession.value.id), {
-        status: 'completed',
-        endedAt: serverTimestamp()
-      });
-    }
-    
-    // Clean up subscriptions
-    if (unsubscribeMessages) {
-      unsubscribeMessages();
-    }
-    
-    if (unsubscribeSession) {
-      unsubscribeSession();
-    }
-    
-    activeSession.value = null;
-    remoteStreamActive.value = false;
-    callStatus.value = '';
-    currentView.value = 'sessions';
-    
-    // Refresh sessions
-    if (showingApprovedOnly.value) {
-      await loadApprovedSessions();
-    } else {
-      await refreshSessions();
-    }
-  } catch (error) {
-    console.error('Error ending call:', error);
-    showNotification('error', 'Error', 'Failed to end call properly. Please refresh the page.');
-  }
-};
-
-// Schedule a meeting
-const scheduleMeeting = () => {
-  // This would navigate to the meetings view in a real implementation
-  alert('Navigate to schedule meeting view');
-};
-
-// Check URL for user type parameter
-const checkUserTypeFromUrl = () => {
-  const urlParams = new URLSearchParams(window.location.search);
-  const userTypeParam = urlParams.get('userType');
-  
-  if (userTypeParam === 'patient' || userTypeParam === 'vet') {
-    userType.value = userTypeParam;
-    console.log(`User type set from URL: ${userType.value}`);
-  } else {
-    // Try to determine from path
-    if (window.location.pathname.includes('/patient')) {
-      userType.value = 'patient';
-    } else if (window.location.pathname.includes('/vet')) {
-      userType.value = 'vet';
-    }
-    console.log(`User type determined: ${userType.value}`);
-  }
-};
-
-// Lifecycle hooks
-onMounted(() => {
-  // Determine user type from URL or auth state
-  checkUserTypeFromUrl();
-  
-  // Set up network monitoring
-  setupNetworkMonitoring();
-  
-  // Initialize Lottie animations when component is mounted
-  initializeLottieAnimations();
-  
-  // Start autoplay for slides
-  startAutoplay();
-  
-  // Load sessions - default to approved sessions for vet view
-  if (userType.value === 'vet') {
-    loadApprovedSessions();
-  } else {
-    refreshSessions();
-  }
-  
-  // Set up chat messages ref
-  watch(chatMessages, () => {
-    setTimeout(() => {
-      if (chatMessagesRef.value) {
-        chatMessagesRef.value.scrollTop = chatMessagesRef.value.scrollHeight;
-      }
-    }, 100);
-  });
-});
-
-// Watch for slide changes to update active Lottie animation
-watch(currentSlide, (newValue, oldValue) => {
-  if (lottieInstances[oldValue]) {
-    lottieInstances[oldValue].pause();
-  }
-  if (lottieInstances[newValue]) {
-    lottieInstances[newValue].play();
-  }
-});
-
-// Watch for view changes to reinitialize animations when returning to carousel
-watch(currentView, (newValue) => {
-  if (newValue === 'carousel') {
-    // Need to wait for DOM to update
-    setTimeout(() => {
-      initializeLottieAnimations();
-    }, 0);
-  }
-});
-
-// Cleanup function
-onUnmounted(() => {
-  // Stop autoplay
-  stopAutoplay();
-  
-  // Destroy Lottie instances
-  lottieInstances.forEach(instance => {
-    if (instance) {
-      instance.destroy();
-    }
-  });
-  
-  // Clean up WebRTC
-  if (webRTCService) {
-    webRTCService.disconnect();
-  }
-  
-  // Clean up local stream if it exists
-  if (localStream) {
-    localStream.getTracks().forEach(track => track.stop());
-    localStream = null;
-  }
-  
-  // Clear any intervals
-  if (remoteStreamCheckInterval) {
-    clearInterval(remoteStreamCheckInterval);
-    remoteStreamCheckInterval = null;
-  }
-  
-  if (networkStatusInterval) {
-    clearInterval(networkStatusInterval);
-    networkStatusInterval = null;
-  }
-  
-  // Remove network event listeners
-  window.removeEventListener('online', handleOnline);
-  window.removeEventListener('offline', handleOffline);
-  
-  // Clean up subscriptions
-  if (unsubscribeMessages) {
-    unsubscribeMessages();
-  }
-  
-  if (unsubscribeSession) {
-    unsubscribeSession();
-  }
-});
-</script>
-
-<style scoped>
-.telehealth-container {
-  padding: 20px;
-  max-width: 100%;
-  margin: 0 auto;
-  overflow: hidden;
-}
-
-.sessions-list h1 {
-  margin-bottom: 20px;
-}
-
-.filter-controls {
-  display: flex;
-  margin-bottom: 20px;
-}
-
-.form-select {
-  padding: 8px;
-  border-radius: 4px;
-  border: 1px solid #ccc;
-  margin-right: 10px;
-}
-
-.btn {
-  padding: 8px 16px;
-  border-radius: 4px;
-  cursor: pointer;
-  font-weight: 500;
-  display: inline-flex;
-  align-items: center;
-  justify-content: center;
-}
-
-.btn-primary {
-  background-color: #4a6cf7;
-  color: white;
-  border: none;
-}
-
-.btn-secondary {
-  background-color: #6c757d;
-  color: white;
-  border: none;
-}
-
-.btn-success {
-  background-color: #28a745;
-  color: white;
-  border: none;
-}
-
-.btn-danger {
-  background-color: #dc3545;
-  color: white;
-  border: none;
-}
-
-.btn:disabled {
-  opacity: 0.6;
-  cursor: not-allowed;
-}
-
-.spinner {
-  border: 4px solid rgba(0, 0, 0, 0.1);
-  width: 36px;
-  height: 36px;
-  border-radius: 50%;
-  border-left-color: #4a6cf7;
-  animation: spin 1s linear infinite;
-  margin: 0 auto 10px;
-}
-
-@keyframes spin {
-  0% { transform: rotate(0deg); }
-  100% { transform: rotate(360deg); }
-}
-
-.empty-state {
-  text-align: center;
-  padding: 40px;
-  background-color: #f8f9fa;
-  border-radius: 8px;
-}
-
-.sessions-grid {
-  display: grid;
-  grid-template-columns: repeat(auto-fill, minmax(300px, 1fr));
-  gap: 20px;
-}
-
-.session-card {
-  border: 1px solid #e0e0e0;
-  border-radius: 8px;
-  overflow: hidden;
-  transition: transform 0.2s, box-shadow 0.2s;
-  cursor: pointer;
-  background-color: white;
-}
-
-.session-card:hover {
-  transform: translateY(-5px);
-  box-shadow: 0 10px 20px rgba(0, 0, 0, 0.1);
-}
-
-.card-header {
-  padding: 15px;
-  border-bottom: 1px solid #e0e0e0;
-  position: relative;
-}
-
-.status-badge {
-  position: absolute;
-  top: 15px;
-  right: 15px;
-  padding: 4px 8px;
-  border-radius: 4px;
-  font-size: 12px;
-  font-weight: 500;
-  text-transform: capitalize;
-}
-
-.status-scheduled {
-  background-color: #e3f2fd;
-  color: #0d47a1;
-}
-
-.status-approved {
-  background-color: #e8f5e9;
-  color: #1b5e20;
-}
-
-.status-in-progress {
-  background-color: #e8f5e9;
-  color: #1b5e20;
-}
-
-.status-completed {
-  background-color: #eeeeee;
-  color: #424242;
-}
-
-.status-cancelled {
-  background-color: #ffebee;
-  color: #b71c1c;
-}
-
-.session-title {
-  font-size: 18px;
-  font-weight: 600;
-  margin-right: 80px;
-}
-
-.card-body {
-  padding: 15px;
-}
-
-.card-body p {
-  margin-bottom: 8px;
-}
-
-.card-footer {
-  padding: 15px;
-  border-top: 1px solid #e0e0e0;
-  display: flex;
-}
-
-/* Camera Permission Modal */
-.camera-permission-modal {
-  position: fixed;
-  top: 0;
-  left: 0;
-  width: 100%;
-  height: 100%;
-  background-color: rgba(0, 0, 0, 0.7);
-  display: flex;
-  align-items: center;
-  justify-content: center;
-  z-index: 1000;
-}
-
-.modal-content {
-  background-color: white;
-  border-radius: 8px;
-  width: 90%;
-  max-width: 500px;
-  box-shadow: 0 4px 20px rgba(0, 0, 0, 0.2);
-  overflow: hidden;
-}
-
-.modal-header {
-  display: flex;
-  justify-content: space-between;
-  align-items: center;
-  padding: 16px 24px;
-  border-bottom: 1px solid #e0e0e0;
-}
-
-.modal-header h3 {
-  font-size: 20px;
-  font-weight: 600;
-  margin: 0;
-}
-
-.close-button {
-  background: none;
-  border: none;
-  cursor: pointer;
-  color: #666;
-  padding: 4px;
-  border-radius: 4px;
-}
-
-.close-button:hover {
-  background-color: #f0f0f0;
-}
-
-.modal-body {
-  padding: 24px;
-}
-
-.permission-prompt, .permission-denied, .permission-error {
-  display: flex;
-  flex-direction: column;
-  align-items: center;
-  text-align: center;
-}
-
-.browser-permission-illustration {
-  margin: 20px 0;
-  width: 100%;
-}
-
-.browser-permission-mockup {
-  border: 1px solid #ddd;
-  border-radius: 8px;
-  overflow: hidden;
-  box-shadow: 0 2px 10px rgba(0, 0, 0, 0.1);
-  max-width: 320px;
-  margin: 0 auto;
-}
-
-.mockup-header {
-  background-color: #f5f5f5;
-  padding: 8px 12px;
-  border-bottom: 1px solid #ddd;
-}
-
-.mockup-url {
-  background-color: white;
-  border-radius: 4px;
-  padding: 4px 8px;
-  font-size: 12px;
-  color: #333;
-}
-
-.mockup-body {
-  padding: 12px;
-  background-color: white;
-}
-
-.mockup-body p {
-  font-size: 14px;
-  margin-bottom: 12px;
-}
-
-.mockup-buttons {
-  display: flex;
-  justify-content: flex-end;
-  gap: 8px;
-}
-
-.mockup-buttons span {
-  font-size: 12px;
-  padding: 4px 8px;
-  border-radius: 4px;
-  background-color: #f0f0f0;
-  color: #333;
-}
-
-.mockup-buttons span.allow {
-  background-color: #4a6cf7;
-  color: white;
-}
-
-.preview-container {
-  width: 100%;
-  height: 240px;
-  background-color: #f0f0f0;
-  border-radius: 8px;
-  overflow: hidden;
-  margin-bottom: 20px;
-}
-
-.camera-preview {
-  width: 100%;
-  height: 100%;
-  object-fit: cover;
-}
-
-.modal-buttons {
-  display: flex;
-  justify-content: flex-end;
-  gap: 12px;
-}
-
-.browser-settings-help ol, .troubleshooting-tips ul {
-  text-align: left;
-}
-
-/* Active Session Styles */
-.active-session {
-  background-color: white;
-  border-radius: 8px;
-  overflow: hidden;
-  box-shadow: 0 4px 6px rgba(0, 0, 0, 0.1);
-}
-
-.session-header {
-  padding: 15px;
-  background-color: #f8f9fa;
-  border-bottom: 1px solid #e0e0e0;
-  display: flex;
-  justify-content: space-between;
-  align-items: center;
-}
-
-.session-header h2 {
-  font-size: 20px;
-  font-weight: 600;
-  margin: 0;
-}
-
-.patient-info {
-  display: flex;
-  gap: 20px;
-}
-
-.call-status {
-  display: flex;
-  align-items: center;
-  font-size: 14px;
-  color: #666;
-}
-
-.status-indicator {
-  width: 10px;
-  height: 10px;
-  border-radius: 50%;
-  margin-right: 6px;
-}
-
-.status-indicator.connecting {
-  background-color: #ffc107;
-  animation: pulse 1.5s infinite;
-}
-
-.status-indicator.connected {
-  background-color: #28a745;
-}
-
-@keyframes pulse {
-  0% { opacity: 0.6; }
-  50% { opacity: 1; }
-  100% { opacity: 0.6; }
-}
-
-.video-container {
-  display: grid;
-  grid-template-columns: 2fr 1fr;
-  gap: 20px;
-  padding: 20px;
-  background-color: #1a1a1a;
-  transition: all 0.3s ease;
-  position: relative;
-}
-
-/* When remote stream is active, adjust the layout */
-.video-container.remote-active {
-  grid-template-columns: 3fr 1fr;
-}
-
-.remote-video {
-  position: relative;
-  width: 100%;
-  background-color: #2a2a2a;
-  border-radius: 8px;
-  overflow: hidden;
-  aspect-ratio: 16 / 9;
-}
-
-.remote-video video {
-  width: 100%;
-  height: 100%;
-  object-fit: cover;
-}
-
-.video-placeholder {
-  position: absolute;
-  top: 0;
-  left: 0;
-  width: 100%;
-  height: 100%;
-  display: flex;
-  flex-direction: column;
-  align-items: center;
-  justify-content: center;
-  color: white;
-  font-size: 18px;
-  background-color: rgba(0, 0, 0, 0.7);
-}
-
-.waiting-animation {
-  position: relative;
-  margin-bottom: 20px;
-}
-
-.pulse-ring {
-  position: absolute;
-  top: 50%;
-  left: 50%;
-  transform: translate(-50%, -50%);
-  width: 80px;
-  height: 80px;
-  border-radius: 50%;
-  border: 3px solid rgba(255, 255, 255, 0.3);
-  animation: pulse-ring 1.5s ease-out infinite;
-}
-
-@keyframes pulse-ring {
-  0% {
-    transform: translate(-50%, -50%) scale(0.8);
-    opacity: 0.8;
-  }
-  100% {
-    transform: translate(-50%, -50%) scale(1.3);
-    opacity: 0;
-  }
-}
-
-.local-video {
-  position: relative;
-  width: 100%;
-  background-color: #2a2a2a;
-  border-radius: 8px;
-  overflow: hidden;
-  aspect-ratio: 3 / 4;
-  transition: all 0.3s ease;
-}
-
-/* Picture-in-picture mode when remote stream is active */
-.local-video.pip-mode {
-  position: absolute;
-  bottom: 20px;
-  right: 20px;
-  width: 25%;
-  max-width: 200px;
-  aspect-ratio: 3 / 4;
-  z-index: 10;
-  box-shadow: 0 4px 8px rgba(0, 0, 0, 0.3);
-}
-
-.local-video video {
-  width: 100%;
-  height: 100%;
-  object-fit: cover;
-}
-
-.call-controls {
-  position: absolute;
-  bottom: 10px;
-  left: 0;
-  width: 100%;
-  display: flex;
-  justify-content: center;
-  gap: 10px;
-}
-
-.session-tools {
-  display: grid;
-  grid-template-columns: 1fr 1fr;
-  gap: 20px;
-  padding: 20px;
-}
-
-.notes-section, .chat-section {
-  background-color: #f8f9fa;
-  border-radius: 8px;
-  padding: 15px;
-  height: 400px;
-  display: flex;
-  flex-direction: column;
-}
-
-.notes-section h3, .chat-section h3 {
-  font-size: 16px;
-  font-weight: 600;
-  margin-bottom: 10px;
-}
-
-.form-control {
-  width: 100%;
-  padding: 8px;
-  border-radius: 4px;
-  border: 1px solid #ccc;
-  font-family: inherit;
-}
-
-textarea.form-control {
-  resize: none;
-  flex-grow: 1;
-}
-
-.chat-messages {
-  flex-grow: 1;
-  overflow-y: auto;
-  margin-bottom: 10px;
-  padding-right: 5px;
-}
-
-.message {
-  margin-bottom: 10px;
-  max-width: 80%;
-}
-
-.message.sent {
-  margin-left: auto;
-}
-
-.message-content {
-  padding: 10px;
-  border-radius: 8px;
-  word-break: break-word;
-}
-
-.sent .message-content {
-  background-color: #e3f2fd;
-}
-
-.received .message-content {
-  background-color: #f1f1f1;
-}
-
-.message-time {
-  font-size: 12px;
-  color: #666;
-  margin-top: 2px;
-  text-align: right;
-}
-
-.chat-input {
-  display: flex;
-  gap: 10px;
-}
-
-.chat-input input {
-  flex-grow: 1;
-}
-
-/* Carousel Styles */
-.slide-enter-active,
-.slide-leave-active {
-  transition: all 0.3s ease;
-}
-
-.slide-enter-from {
-  opacity: 0;
-  transform: translateX(100%);
-}
-
-.slide-leave-to {
-  opacity: 0;
-  transform: translateX(-100%);
-}
-
-.slide-enter-to,
-.slide-leave-from {
-  opacity: 1;
-  transform: translateX(0);
-}
-
-/* Responsive adjustments */
-@media (max-width: 768px) {
-  .video-container {
-    grid-template-columns: 1fr;
-  }
-  
-  .video-container.remote-active {
-    grid-template-columns: 1fr;
-  }
-  
-  .local-video.pip-mode {
-    width: 35%;
-  }
-  
-  .session-tools {
-    grid-template-columns: 1fr;
-  }
-  
-  .session-header {
-    flex-direction: column;
-    align-items: flex-start;
-  }
-  
-  .patient-info {
-    margin: 10px 0;
-    flex-direction: column;
-    gap: 5px;
-  }
-}
-</style>
-=======
     
     <!-- Pagination -->
     <div v-if="!initialLoading && !activeCall && filteredAndSortedAppointments.length > 0" class="mt-4 flex flex-col sm:flex-row items-center justify-between gap-3 sm:gap-0">
@@ -4549,5 +2080,4 @@
     showCallExpiredModal.value = false;
     endCall();
   };
-  </script>
->>>>>>> 20d363dc
+  </script>