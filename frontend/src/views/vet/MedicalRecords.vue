<template>
  <div class="bg-white shadow-lg rounded-lg p-4 mb-8">
  <div class="max-w-7xl mx-auto">
    <!-- Header with Search -->
    <div class="flex items-center justify-between mb-8">
      <h1 class="text-2xl font-semibold text-gray-900">Medical Records</h1>
      <div class="flex items-center gap-4">
        <div class="relative">
          <SearchIcon class="w-5 h-5 text-gray-400 absolute left-3 top-1/2 -translate-y-1/2" />
          <input
            type="text"
            placeholder="Search files..."
            class="pl-10 pr-4 py-2 rounded-lg border border-gray-200 focus:ring-2 focus:ring-blue-100 focus:border-blue-400 outline-none w-64"
            v-model="searchQuery"
          >
        </div>
        <div class="relative">
<<<<<<< HEAD
          <button 
=======
          <button
>>>>>>> 20d363dc
            @click="toggleFilter"
            :class="['p-2 rounded-lg flex items-center gap-2', isFilterActive ? 'bg-blue-100 text-blue-600' : 'hover:bg-gray-100']"
          >
            <FilterIcon class="w-5 h-5" />
            <span class="text-sm">Filter</span>
          </button>

<<<<<<< HEAD
=======

>>>>>>> 20d363dc
          <!-- Filter Panel -->
          <div v-if="isFilterActive" class="absolute right-0 top-full mt-2 w-72 bg-white rounded-lg shadow-lg border border-gray-200 p-4 z-50">
            <div class="flex justify-between items-center mb-4">
              <span class="text-sm font-medium text-gray-900">Filters</span>
              <button @click="clearFilters" class="text-sm text-blue-600 hover:text-blue-700">
                Clear all
              </button>
            </div>

<<<<<<< HEAD
=======

>>>>>>> 20d363dc
            <!-- Document Types -->
            <div class="mb-6">
              <h3 class="text-xs font-medium text-gray-500 uppercase mb-3">Document Types</h3>
              <div class="space-y-2">
                <label class="flex items-center gap-2 cursor-pointer">
<<<<<<< HEAD
                  <input 
                    type="checkbox" 
=======
                  <input
                    type="checkbox"
>>>>>>> 20d363dc
                    v-model="filters.types.all"
                    class="rounded text-blue-600 focus:ring-blue-500"
                  >
                  <span class="text-sm text-gray-700">All documents</span>
                </label>
                <label class="flex items-center gap-2 cursor-pointer">
<<<<<<< HEAD
                  <input 
                    type="checkbox" 
=======
                  <input
                    type="checkbox"
>>>>>>> 20d363dc
                    v-model="filters.types.pdf"
                    class="rounded text-blue-600 focus:ring-blue-500"
                  >
                  <span class="text-sm text-gray-700">PDF Files</span>
                </label>
                <label class="flex items-center gap-2 cursor-pointer">
<<<<<<< HEAD
                  <input 
                    type="checkbox" 
=======
                  <input
                    type="checkbox"
>>>>>>> 20d363dc
                    v-model="filters.types.doc"
                    class="rounded text-blue-600 focus:ring-blue-500"
                  >
                  <span class="text-sm text-gray-700">DOC Files</span>
                </label>
              </div>
            </div>

<<<<<<< HEAD
=======

>>>>>>> 20d363dc
            <!-- Time Period -->
            <div>
              <h3 class="text-xs font-medium text-gray-500 uppercase mb-3">Time Period</h3>
              <div class="space-y-2">
                <label class="flex items-center gap-2 cursor-pointer">
<<<<<<< HEAD
                  <input 
                    type="checkbox" 
=======
                  <input
                    type="checkbox"
>>>>>>> 20d363dc
                    v-model="filters.time.week"
                    class="rounded text-blue-600 focus:ring-blue-500"
                  >
                  <span class="text-sm text-gray-700">Last week</span>
                </label>
                <label class="flex items-center gap-2 cursor-pointer">
<<<<<<< HEAD
                  <input 
                    type="checkbox" 
=======
                  <input
                    type="checkbox"
>>>>>>> 20d363dc
                    v-model="filters.time.recent"
                    class="rounded text-blue-600 focus:ring-blue-500"
                  >
                  <span class="text-sm text-gray-700">Last 30 days</span>
                </label>
                <label class="flex items-center gap-2 cursor-pointer">
<<<<<<< HEAD
                  <input 
                    type="checkbox" 
=======
                  <input
                    type="checkbox"
>>>>>>> 20d363dc
                    v-model="filters.time.quarter"
                    class="rounded text-blue-600 focus:ring-blue-500"
                  >
                  <span class="text-sm text-gray-700">Last quarter</span>
                </label>
                <label class="flex items-center gap-2 cursor-pointer">
<<<<<<< HEAD
                  <input 
                    type="checkbox" 
=======
                  <input
                    type="checkbox"
>>>>>>> 20d363dc
                    v-model="filters.time.year"
                    class="rounded text-blue-600 focus:ring-blue-500"
                  >
                  <span class="text-sm text-gray-700">Last year</span>
                </label>
              </div>
            </div>

<<<<<<< HEAD
            <!-- Apply Filters Button -->
            <button 
=======

            <!-- Apply Filters Button -->
            <button
>>>>>>> 20d363dc
              @click="applyFilters"
              class="w-full mt-6 px-4 py-2 bg-blue-600 text-white rounded-lg hover:bg-blue-700 transition-colors"
            >
              Apply Filters
            </button>
          </div>
        </div>
<<<<<<< HEAD
        <button 
=======
        <button
>>>>>>> 20d363dc
          @click="toggleSelect"
          :class="['p-2 rounded-lg', isSelectActive ? 'bg-blue-100 text-blue-600' : 'hover:bg-gray-100']"
        >
          <CheckSquareIcon class="w-5 h-5" />
        </button>
      </div>
    </div>

<<<<<<< HEAD
=======

>>>>>>> 20d363dc
    <!-- Selected Files Actions -->
    <div v-if="selectedFiles.length > 0" class="mb-4 flex justify-between items-center bg-white rounded-lg p-4 shadow-sm">
      <span class="text-gray-700">{{ selectedFiles.length }} file(s) selected</span>
      <div class="flex gap-2">
        <button @click="cancelSelection" class="px-4 py-2 text-gray-600 hover:bg-gray-100 rounded-lg">
          Cancel
        </button>
        <button @click="deleteSelectedFiles" class="px-4 py-2 bg-red-600 text-white rounded-lg hover:bg-red-700">
          Delete
        </button>
      </div>
    </div>

<<<<<<< HEAD
=======

>>>>>>> 20d363dc
    <!-- Main Content -->
    <div class="flex gap-6">
      <!-- Files List -->
      <div class="flex-1">
        <!-- All Files Section -->
        <div class="bg-white rounded-xl shadow-sm p-6 mb-8">
          <table class="w-full">
            <thead>
              <tr class="text-sm text-gray-500">
                <th v-if="isSelectActive" class="pb-4 font-medium text-left w-8"></th>
                <th class="pb-4 font-medium text-left">Name</th>
                <th class="pb-4 font-medium text-left">Date added</th>
                <th class="pb-4 font-medium text-left">Pet Name</th>
                <th class="pb-4 font-medium text-left">File size</th>
              </tr>
            </thead>
            <tbody>
<<<<<<< HEAD
              <tr 
                v-for="file in filteredFiles" 
=======
              <tr
                v-for="file in filteredFiles"
>>>>>>> 20d363dc
                :key="file.id"
                @click="selectFile(file)"
                class="hover:bg-gray-50 cursor-pointer"
              >
                <td v-if="isSelectActive" class="py-3">
<<<<<<< HEAD
                  <input 
                    type="checkbox" 
=======
                  <input
                    type="checkbox"
>>>>>>> 20d363dc
                    :checked="selectedFiles.includes(file)"
                    @click.stop="toggleFileSelection(file)"
                    class="rounded text-blue-600 focus:ring-blue-500"
                  >
                </td>
                <td class="py-3">
                  <div class="flex items-center gap-3">
                    <div :class="[
                      'w-8 h-8 rounded flex items-center justify-center',
                      file.type === 'pdf' ? 'bg-red-100' : 'bg-blue-100'
                    ]">
                      <FileIcon class="w-4 h-4" :class="file.type === 'pdf' ? 'text-red-500' : 'text-blue-500'" />
                    </div>
                    <span class="text-gray-900">{{ file.name }}</span>
                  </div>
                </td>
                <td class="py-3 text-gray-500">{{ file.dateAdded }}</td>
                <td class="py-3 text-gray-500">{{ file.petName }}</td>
                <td class="py-3 text-gray-500">{{ file.size }}</td>
              </tr>
            </tbody>
          </table>
        </div>

<<<<<<< HEAD
=======

>>>>>>> 20d363dc
        <!-- Recently Added Section -->
        <div class="bg-white rounded-xl shadow-sm p-6">
          <div class="flex items-center justify-between mb-4">
            <h2 class="text-lg font-semibold text-gray-900">Recently Added</h2>
            <button class="p-2 hover:bg-gray-100 rounded-full">
              <MoreVerticalIcon class="w-5 h-5 text-gray-600" />
            </button>
          </div>
          <table class="w-full">
            <thead>
              <tr class="text-sm text-gray-500">
                <th v-if="isSelectActive" class="pb-4 font-medium text-left w-8"></th>
                <th class="pb-4 font-medium text-left">Name</th>
                <th class="pb-4 font-medium text-left">Date added</th>
                <th class="pb-4 font-medium text-left">Pet Name</th>
                <th class="pb-4 font-medium text-left">File size</th>
              </tr>
            </thead>
            <tbody>
<<<<<<< HEAD
              <tr 
                v-for="file in recentFiles" 
=======
              <tr
                v-for="file in recentFiles"
>>>>>>> 20d363dc
                :key="file.id"
                @click="selectFile(file)"
                class="hover:bg-gray-50 cursor-pointer"
              >
                <td v-if="isSelectActive" class="py-3">
<<<<<<< HEAD
                  <input 
                    type="checkbox" 
=======
                  <input
                    type="checkbox"
>>>>>>> 20d363dc
                    :checked="selectedFiles.includes(file)"
                    @click.stop="toggleFileSelection(file)"
                    class="rounded text-blue-600 focus:ring-blue-500"
                  >
                </td>
                <td class="py-3">
                  <div class="flex items-center gap-3">
                    <div :class="[
                      'w-8 h-8 rounded flex items-center justify-center',
                      file.type === 'pdf' ? 'bg-red-100' : 'bg-blue-100'
                    ]">
                      <FileIcon class="w-4 h-4" :class="file.type === 'pdf' ? 'text-red-500' : 'text-blue-500'" />
                    </div>
                    <span class="text-gray-900">{{ file.name }}</span>
                  </div>
                </td>
                <td class="py-3 text-gray-500">{{ file.dateAdded }}</td>
                <td class="py-3 text-gray-500">{{ file.petName }}</td>
                <td class="py-3 text-gray-500">{{ file.size }}</td>
              </tr>
            </tbody>
          </table>
        </div>
      </div>

<<<<<<< HEAD
=======

>>>>>>> 20d363dc
      <!-- File Details Sidebar -->
      <div v-if="selectedFile" class="w-80 bg-white rounded-xl shadow-sm p-6">
        <div class="flex justify-between items-center mb-6">
          <h2 class="text-lg font-semibold text-gray-900">File Details</h2>
          <button @click="closeFileDetails" class="p-1 hover:bg-gray-100 rounded-full">
            <XIcon class="w-5 h-5 text-gray-600" />
          </button>
        </div>
<<<<<<< HEAD
        
=======
       
>>>>>>> 20d363dc
        <!-- File Icon -->
        <div class="flex justify-center mb-6">
          <div :class="[
            'w-32 h-32 rounded-xl flex items-center justify-center',
            selectedFile.type === 'pdf' ? 'bg-red-100' : 'bg-blue-100'
          ]">
            <FileIcon class="w-16 h-16" :class="selectedFile.type === 'pdf' ? 'text-red-500' : 'text-blue-500'" />
          </div>
        </div>

<<<<<<< HEAD
=======

>>>>>>> 20d363dc
        <!-- File Info -->
        <div class="space-y-4">
          <div>
            <h3 class="text-sm font-medium text-gray-900">File name</h3>
            <p class="text-gray-500">{{ selectedFile.name }}</p>
<<<<<<< HEAD
          </div>

          <div>
            <h3 class="text-sm font-medium text-gray-900">Description</h3>
            <p class="text-gray-500">{{ selectedFile.description }}</p>
          </div>

          <div>
            <h3 class="text-sm font-medium text-gray-900">Size</h3>
            <p class="text-gray-500">{{ selectedFile.size }}</p>
          </div>
=======
          </div>


          <div>
            <h3 class="text-sm font-medium text-gray-900">Description</h3>
            <p class="text-gray-500">{{ selectedFile.description }}</p>
          </div>


          <div>
            <h3 class="text-sm font-medium text-gray-900">Size</h3>
            <p class="text-gray-500">{{ selectedFile.size }}</p>
          </div>

>>>>>>> 20d363dc

          <div>
            <h3 class="text-sm font-medium text-gray-900">Added</h3>
            <p class="text-gray-500">{{ selectedFile.dateAdded }}</p>
          </div>

<<<<<<< HEAD
=======

>>>>>>> 20d363dc
          <div>
            <h3 class="text-sm font-medium text-gray-900">Pet Name</h3>
            <p class="text-gray-500">{{ selectedFile.petName }}</p>
          </div>
        </div>

<<<<<<< HEAD
=======

>>>>>>> 20d363dc
        <!-- Action Buttons -->
        <div class="grid grid-cols-3 gap-4 mt-8">
          <button class="flex flex-col items-center gap-2 p-4 rounded-lg hover:bg-gray-50">
            <CopyIcon class="w-5 h-5 text-gray-600" />
            <span class="text-sm text-gray-600">Duplicate</span>
          </button>
          <button class="flex flex-col items-center gap-2 p-4 rounded-lg hover:bg-gray-50">
            <SaveIcon class="w-5 h-5 text-gray-600" />
            <span class="text-sm text-gray-600">Save</span>
          </button>
          <button class="flex flex-col items-center gap-2 p-4 rounded-lg hover:bg-gray-50">
            <Trash2Icon class="w-5 h-5 text-gray-600" />
            <span class="text-sm text-gray-600">Delete</span>
          </button>
        </div>
      </div>
    </div>
  </div>
</div>
</template>

<<<<<<< HEAD
<script setup>
import { ref, computed } from 'vue'
import { 
=======

<script setup>
import { ref, computed } from 'vue'
import {
>>>>>>> 20d363dc
SearchIcon,
BellIcon,
FileIcon,
MoreVerticalIcon,
CopyIcon,
SaveIcon,
Trash2Icon,
FilterIcon,
CheckSquareIcon,
XIcon
} from 'lucide-vue-next'

<<<<<<< HEAD
=======

>>>>>>> 20d363dc
const searchQuery = ref('')
const selectedFile = ref(null)
const isFilterActive = ref(false)
const isSelectActive = ref(false)
const selectedFiles = ref([])

<<<<<<< HEAD
=======

>>>>>>> 20d363dc
// Sample data - only document types
const files = ref([
{
  id: 1,
  name: 'Medical Report 2024.pdf',
  type: 'pdf',
  dateAdded: '28',
  petName: 'Max',
  size: '40 MB',
  description: 'Annual medical examination report'
},
{
  id: 2,
  name: 'Lab Results.pdf',
  type: 'pdf',
  dateAdded: '2',
  petName: 'Bella',
  size: '16 MB',
  description: 'Complete blood work and analysis results'
},
{
  id: 3,
  name: 'Prescription.doc',
  type: 'doc',
  dateAdded: '4',
  petName: 'Charlie',
  size: '1.2 MB',
  description: 'Current medication prescription'
},
{
  id: 4,
  name: 'Treatment Plan.pdf',
  type: 'pdf',
  dateAdded: '12',
  petName: 'Luna',
  size: '8 MB',
  description: 'Detailed treatment plan and schedule'
},
{
  id: 5,
  name: 'Medical History.doc',
  type: 'doc',
  dateAdded: '12',
  petName: 'Rocky',
  size: '12 MB',
  description: 'Complete medical history documentation'
}
])

<<<<<<< HEAD
// Recent files (showing last 3)
const recentFiles = computed(() => files.value.slice(0, 3))

=======

// Recent files (showing last 3)
const recentFiles = computed(() => files.value.slice(0, 3))


>>>>>>> 20d363dc
// Filter state
const filters = ref({
types: {
  all: true,
  pdf: false,
  doc: false
},
time: {
  week: false,
  recent: false,
  quarter: false,
  year: false
}
})

<<<<<<< HEAD
=======

>>>>>>> 20d363dc
// Function to clear all filters
const clearFilters = () => {
filters.value = {
  types: {
    all: true,
    pdf: false,
    doc: false
  },
  time: {
    week: false,
    recent: false,
    quarter: false,
    year: false
  }
}
}

<<<<<<< HEAD
=======

>>>>>>> 20d363dc
// Function to apply filters
const applyFilters = () => {
// Implementation of filter logic
isFilterActive.value = false
}

<<<<<<< HEAD
=======

>>>>>>> 20d363dc
// Updated filteredFiles computed property
const filteredFiles = computed(() => {
let result = files.value

<<<<<<< HEAD
// Apply search filter
if (searchQuery.value) {
  result = result.filter(file => 
=======

// Apply search filter
if (searchQuery.value) {
  result = result.filter(file =>
>>>>>>> 20d363dc
    file.name.toLowerCase().includes(searchQuery.value.toLowerCase()) ||
    file.petName.toLowerCase().includes(searchQuery.value.toLowerCase())
  )
}

<<<<<<< HEAD
=======

>>>>>>> 20d363dc
// Apply document type filters
if (!filters.value.types.all) {
  if (filters.value.types.pdf) {
    result = result.filter(file => file.type === 'pdf')
  }
  if (filters.value.types.doc) {
    result = result.filter(file => file.type === 'doc')
  }
}

<<<<<<< HEAD
=======

>>>>>>> 20d363dc
// Apply time filters
if (filters.value.time.week) {
  result = result.filter(file => {
    const days = parseInt(file.dateAdded)
    return days && days <= 7
  })
}
if (filters.value.time.recent) {
  result = result.filter(file => {
    const days = parseInt(file.dateAdded)
    return days && days <= 30
  })
}
if (filters.value.time.quarter) {
  result = result.filter(file => {
    const days = parseInt(file.dateAdded)
    return days && days <= 90
  })
}
if (filters.value.time.year) {
  result = result.filter(file => {
    const days = parseInt(file.dateAdded)
    return days && days <= 365
  })
}

<<<<<<< HEAD
return result
})

=======

return result
})


>>>>>>> 20d363dc
// Function to select a file
const selectFile = (file) => {
selectedFile.value = file
}

<<<<<<< HEAD
=======

>>>>>>> 20d363dc
// Function to close file details
const closeFileDetails = () => {
selectedFile.value = null
}

<<<<<<< HEAD
=======

>>>>>>> 20d363dc
// Function to toggle filter
const toggleFilter = () => {
isFilterActive.value = !isFilterActive.value
}

<<<<<<< HEAD
=======

>>>>>>> 20d363dc
// Function to toggle select mode
const toggleSelect = () => {
isSelectActive.value = !isSelectActive.value
if (!isSelectActive.value) {
  selectedFiles.value = []
}
}

<<<<<<< HEAD
=======

>>>>>>> 20d363dc
// Function to toggle file selection
const toggleFileSelection = (file) => {
const index = selectedFiles.value.indexOf(file)
if (index === -1) {
  selectedFiles.value.push(file)
} else {
  selectedFiles.value.splice(index, 1)
}
}

<<<<<<< HEAD
=======

>>>>>>> 20d363dc
// Function to cancel selection
const cancelSelection = () => {
selectedFiles.value = []
isSelectActive.value = false
}

<<<<<<< HEAD
=======

>>>>>>> 20d363dc
// Function to delete selected files
const deleteSelectedFiles = () => {
files.value = files.value.filter(file => !selectedFiles.value.includes(file))
selectedFiles.value = []
isSelectActive.value = false
}
</script>

<<<<<<< HEAD
=======

>>>>>>> 20d363dc
<style scoped>
/* Add if you need any specific styles */
</style><|MERGE_RESOLUTION|>--- conflicted
+++ resolved
@@ -15,11 +15,7 @@
           >
         </div>
         <div class="relative">
-<<<<<<< HEAD
-          <button 
-=======
           <button
->>>>>>> 20d363dc
             @click="toggleFilter"
             :class="['p-2 rounded-lg flex items-center gap-2', isFilterActive ? 'bg-blue-100 text-blue-600' : 'hover:bg-gray-100']"
           >
@@ -27,10 +23,7 @@
             <span class="text-sm">Filter</span>
           </button>
 
-<<<<<<< HEAD
-=======
-
->>>>>>> 20d363dc
+
           <!-- Filter Panel -->
           <div v-if="isFilterActive" class="absolute right-0 top-full mt-2 w-72 bg-white rounded-lg shadow-lg border border-gray-200 p-4 z-50">
             <div class="flex justify-between items-center mb-4">
@@ -40,48 +33,30 @@
               </button>
             </div>
 
-<<<<<<< HEAD
-=======
-
->>>>>>> 20d363dc
+
             <!-- Document Types -->
             <div class="mb-6">
               <h3 class="text-xs font-medium text-gray-500 uppercase mb-3">Document Types</h3>
               <div class="space-y-2">
                 <label class="flex items-center gap-2 cursor-pointer">
-<<<<<<< HEAD
-                  <input 
-                    type="checkbox" 
-=======
-                  <input
-                    type="checkbox"
->>>>>>> 20d363dc
+                  <input
+                    type="checkbox"
                     v-model="filters.types.all"
                     class="rounded text-blue-600 focus:ring-blue-500"
                   >
                   <span class="text-sm text-gray-700">All documents</span>
                 </label>
                 <label class="flex items-center gap-2 cursor-pointer">
-<<<<<<< HEAD
-                  <input 
-                    type="checkbox" 
-=======
-                  <input
-                    type="checkbox"
->>>>>>> 20d363dc
+                  <input
+                    type="checkbox"
                     v-model="filters.types.pdf"
                     class="rounded text-blue-600 focus:ring-blue-500"
                   >
                   <span class="text-sm text-gray-700">PDF Files</span>
                 </label>
                 <label class="flex items-center gap-2 cursor-pointer">
-<<<<<<< HEAD
-                  <input 
-                    type="checkbox" 
-=======
-                  <input
-                    type="checkbox"
->>>>>>> 20d363dc
+                  <input
+                    type="checkbox"
                     v-model="filters.types.doc"
                     class="rounded text-blue-600 focus:ring-blue-500"
                   >
@@ -90,61 +65,38 @@
               </div>
             </div>
 
-<<<<<<< HEAD
-=======
-
->>>>>>> 20d363dc
+
             <!-- Time Period -->
             <div>
               <h3 class="text-xs font-medium text-gray-500 uppercase mb-3">Time Period</h3>
               <div class="space-y-2">
                 <label class="flex items-center gap-2 cursor-pointer">
-<<<<<<< HEAD
-                  <input 
-                    type="checkbox" 
-=======
-                  <input
-                    type="checkbox"
->>>>>>> 20d363dc
+                  <input
+                    type="checkbox"
                     v-model="filters.time.week"
                     class="rounded text-blue-600 focus:ring-blue-500"
                   >
                   <span class="text-sm text-gray-700">Last week</span>
                 </label>
                 <label class="flex items-center gap-2 cursor-pointer">
-<<<<<<< HEAD
-                  <input 
-                    type="checkbox" 
-=======
-                  <input
-                    type="checkbox"
->>>>>>> 20d363dc
+                  <input
+                    type="checkbox"
                     v-model="filters.time.recent"
                     class="rounded text-blue-600 focus:ring-blue-500"
                   >
                   <span class="text-sm text-gray-700">Last 30 days</span>
                 </label>
                 <label class="flex items-center gap-2 cursor-pointer">
-<<<<<<< HEAD
-                  <input 
-                    type="checkbox" 
-=======
-                  <input
-                    type="checkbox"
->>>>>>> 20d363dc
+                  <input
+                    type="checkbox"
                     v-model="filters.time.quarter"
                     class="rounded text-blue-600 focus:ring-blue-500"
                   >
                   <span class="text-sm text-gray-700">Last quarter</span>
                 </label>
                 <label class="flex items-center gap-2 cursor-pointer">
-<<<<<<< HEAD
-                  <input 
-                    type="checkbox" 
-=======
-                  <input
-                    type="checkbox"
->>>>>>> 20d363dc
+                  <input
+                    type="checkbox"
                     v-model="filters.time.year"
                     class="rounded text-blue-600 focus:ring-blue-500"
                   >
@@ -153,14 +105,9 @@
               </div>
             </div>
 
-<<<<<<< HEAD
-            <!-- Apply Filters Button -->
-            <button 
-=======
 
             <!-- Apply Filters Button -->
             <button
->>>>>>> 20d363dc
               @click="applyFilters"
               class="w-full mt-6 px-4 py-2 bg-blue-600 text-white rounded-lg hover:bg-blue-700 transition-colors"
             >
@@ -168,11 +115,7 @@
             </button>
           </div>
         </div>
-<<<<<<< HEAD
-        <button 
-=======
         <button
->>>>>>> 20d363dc
           @click="toggleSelect"
           :class="['p-2 rounded-lg', isSelectActive ? 'bg-blue-100 text-blue-600' : 'hover:bg-gray-100']"
         >
@@ -181,10 +124,7 @@
       </div>
     </div>
 
-<<<<<<< HEAD
-=======
-
->>>>>>> 20d363dc
+
     <!-- Selected Files Actions -->
     <div v-if="selectedFiles.length > 0" class="mb-4 flex justify-between items-center bg-white rounded-lg p-4 shadow-sm">
       <span class="text-gray-700">{{ selectedFiles.length }} file(s) selected</span>
@@ -198,10 +138,7 @@
       </div>
     </div>
 
-<<<<<<< HEAD
-=======
-
->>>>>>> 20d363dc
+
     <!-- Main Content -->
     <div class="flex gap-6">
       <!-- Files List -->
@@ -219,25 +156,15 @@
               </tr>
             </thead>
             <tbody>
-<<<<<<< HEAD
-              <tr 
-                v-for="file in filteredFiles" 
-=======
               <tr
                 v-for="file in filteredFiles"
->>>>>>> 20d363dc
                 :key="file.id"
                 @click="selectFile(file)"
                 class="hover:bg-gray-50 cursor-pointer"
               >
                 <td v-if="isSelectActive" class="py-3">
-<<<<<<< HEAD
-                  <input 
-                    type="checkbox" 
-=======
-                  <input
-                    type="checkbox"
->>>>>>> 20d363dc
+                  <input
+                    type="checkbox"
                     :checked="selectedFiles.includes(file)"
                     @click.stop="toggleFileSelection(file)"
                     class="rounded text-blue-600 focus:ring-blue-500"
@@ -262,10 +189,7 @@
           </table>
         </div>
 
-<<<<<<< HEAD
-=======
-
->>>>>>> 20d363dc
+
         <!-- Recently Added Section -->
         <div class="bg-white rounded-xl shadow-sm p-6">
           <div class="flex items-center justify-between mb-4">
@@ -285,25 +209,15 @@
               </tr>
             </thead>
             <tbody>
-<<<<<<< HEAD
-              <tr 
-                v-for="file in recentFiles" 
-=======
               <tr
                 v-for="file in recentFiles"
->>>>>>> 20d363dc
                 :key="file.id"
                 @click="selectFile(file)"
                 class="hover:bg-gray-50 cursor-pointer"
               >
                 <td v-if="isSelectActive" class="py-3">
-<<<<<<< HEAD
-                  <input 
-                    type="checkbox" 
-=======
-                  <input
-                    type="checkbox"
->>>>>>> 20d363dc
+                  <input
+                    type="checkbox"
                     :checked="selectedFiles.includes(file)"
                     @click.stop="toggleFileSelection(file)"
                     class="rounded text-blue-600 focus:ring-blue-500"
@@ -329,10 +243,7 @@
         </div>
       </div>
 
-<<<<<<< HEAD
-=======
-
->>>>>>> 20d363dc
+
       <!-- File Details Sidebar -->
       <div v-if="selectedFile" class="w-80 bg-white rounded-xl shadow-sm p-6">
         <div class="flex justify-between items-center mb-6">
@@ -341,11 +252,7 @@
             <XIcon class="w-5 h-5 text-gray-600" />
           </button>
         </div>
-<<<<<<< HEAD
-        
-=======
        
->>>>>>> 20d363dc
         <!-- File Icon -->
         <div class="flex justify-center mb-6">
           <div :class="[
@@ -356,63 +263,40 @@
           </div>
         </div>
 
-<<<<<<< HEAD
-=======
-
->>>>>>> 20d363dc
+
         <!-- File Info -->
         <div class="space-y-4">
           <div>
             <h3 class="text-sm font-medium text-gray-900">File name</h3>
             <p class="text-gray-500">{{ selectedFile.name }}</p>
-<<<<<<< HEAD
-          </div>
+          </div>
+
 
           <div>
             <h3 class="text-sm font-medium text-gray-900">Description</h3>
             <p class="text-gray-500">{{ selectedFile.description }}</p>
           </div>
 
+
           <div>
             <h3 class="text-sm font-medium text-gray-900">Size</h3>
             <p class="text-gray-500">{{ selectedFile.size }}</p>
           </div>
-=======
-          </div>
-
-
-          <div>
-            <h3 class="text-sm font-medium text-gray-900">Description</h3>
-            <p class="text-gray-500">{{ selectedFile.description }}</p>
-          </div>
-
-
-          <div>
-            <h3 class="text-sm font-medium text-gray-900">Size</h3>
-            <p class="text-gray-500">{{ selectedFile.size }}</p>
-          </div>
-
->>>>>>> 20d363dc
+
 
           <div>
             <h3 class="text-sm font-medium text-gray-900">Added</h3>
             <p class="text-gray-500">{{ selectedFile.dateAdded }}</p>
           </div>
 
-<<<<<<< HEAD
-=======
-
->>>>>>> 20d363dc
+
           <div>
             <h3 class="text-sm font-medium text-gray-900">Pet Name</h3>
             <p class="text-gray-500">{{ selectedFile.petName }}</p>
           </div>
         </div>
 
-<<<<<<< HEAD
-=======
-
->>>>>>> 20d363dc
+
         <!-- Action Buttons -->
         <div class="grid grid-cols-3 gap-4 mt-8">
           <button class="flex flex-col items-center gap-2 p-4 rounded-lg hover:bg-gray-50">
@@ -434,16 +318,10 @@
 </div>
 </template>
 
-<<<<<<< HEAD
-<script setup>
-import { ref, computed } from 'vue'
-import { 
-=======
 
 <script setup>
 import { ref, computed } from 'vue'
 import {
->>>>>>> 20d363dc
 SearchIcon,
 BellIcon,
 FileIcon,
@@ -456,20 +334,14 @@
 XIcon
 } from 'lucide-vue-next'
 
-<<<<<<< HEAD
-=======
-
->>>>>>> 20d363dc
+
 const searchQuery = ref('')
 const selectedFile = ref(null)
 const isFilterActive = ref(false)
 const isSelectActive = ref(false)
 const selectedFiles = ref([])
 
-<<<<<<< HEAD
-=======
-
->>>>>>> 20d363dc
+
 // Sample data - only document types
 const files = ref([
 {
@@ -519,17 +391,11 @@
 }
 ])
 
-<<<<<<< HEAD
+
 // Recent files (showing last 3)
 const recentFiles = computed(() => files.value.slice(0, 3))
 
-=======
-
-// Recent files (showing last 3)
-const recentFiles = computed(() => files.value.slice(0, 3))
-
-
->>>>>>> 20d363dc
+
 // Filter state
 const filters = ref({
 types: {
@@ -545,10 +411,7 @@
 }
 })
 
-<<<<<<< HEAD
-=======
-
->>>>>>> 20d363dc
+
 // Function to clear all filters
 const clearFilters = () => {
 filters.value = {
@@ -566,43 +429,28 @@
 }
 }
 
-<<<<<<< HEAD
-=======
-
->>>>>>> 20d363dc
+
 // Function to apply filters
 const applyFilters = () => {
 // Implementation of filter logic
 isFilterActive.value = false
 }
 
-<<<<<<< HEAD
-=======
-
->>>>>>> 20d363dc
+
 // Updated filteredFiles computed property
 const filteredFiles = computed(() => {
 let result = files.value
 
-<<<<<<< HEAD
-// Apply search filter
-if (searchQuery.value) {
-  result = result.filter(file => 
-=======
 
 // Apply search filter
 if (searchQuery.value) {
   result = result.filter(file =>
->>>>>>> 20d363dc
     file.name.toLowerCase().includes(searchQuery.value.toLowerCase()) ||
     file.petName.toLowerCase().includes(searchQuery.value.toLowerCase())
   )
 }
 
-<<<<<<< HEAD
-=======
-
->>>>>>> 20d363dc
+
 // Apply document type filters
 if (!filters.value.types.all) {
   if (filters.value.types.pdf) {
@@ -613,10 +461,7 @@
   }
 }
 
-<<<<<<< HEAD
-=======
-
->>>>>>> 20d363dc
+
 // Apply time filters
 if (filters.value.time.week) {
   result = result.filter(file => {
@@ -643,44 +488,29 @@
   })
 }
 
-<<<<<<< HEAD
+
 return result
 })
 
-=======
-
-return result
-})
-
-
->>>>>>> 20d363dc
+
 // Function to select a file
 const selectFile = (file) => {
 selectedFile.value = file
 }
 
-<<<<<<< HEAD
-=======
-
->>>>>>> 20d363dc
+
 // Function to close file details
 const closeFileDetails = () => {
 selectedFile.value = null
 }
 
-<<<<<<< HEAD
-=======
-
->>>>>>> 20d363dc
+
 // Function to toggle filter
 const toggleFilter = () => {
 isFilterActive.value = !isFilterActive.value
 }
 
-<<<<<<< HEAD
-=======
-
->>>>>>> 20d363dc
+
 // Function to toggle select mode
 const toggleSelect = () => {
 isSelectActive.value = !isSelectActive.value
@@ -689,10 +519,7 @@
 }
 }
 
-<<<<<<< HEAD
-=======
-
->>>>>>> 20d363dc
+
 // Function to toggle file selection
 const toggleFileSelection = (file) => {
 const index = selectedFiles.value.indexOf(file)
@@ -703,20 +530,14 @@
 }
 }
 
-<<<<<<< HEAD
-=======
-
->>>>>>> 20d363dc
+
 // Function to cancel selection
 const cancelSelection = () => {
 selectedFiles.value = []
 isSelectActive.value = false
 }
 
-<<<<<<< HEAD
-=======
-
->>>>>>> 20d363dc
+
 // Function to delete selected files
 const deleteSelectedFiles = () => {
 files.value = files.value.filter(file => !selectedFiles.value.includes(file))
@@ -725,10 +546,7 @@
 }
 </script>
 
-<<<<<<< HEAD
-=======
-
->>>>>>> 20d363dc
+
 <style scoped>
 /* Add if you need any specific styles */
 </style>