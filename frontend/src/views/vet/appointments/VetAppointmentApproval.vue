--- conflicted
+++ resolved
@@ -1672,13 +1672,8 @@
   if (aValue < bValue) return sortOrder.value === 'asc' ? -1 : 1;
   if (aValue > bValue) return sortOrder.value === 'asc' ? 1 : -1;
   return 0;
-<<<<<<< HEAD
 });
 });
-=======
-});
-});
->>>>>>> a82d8588
 
 const totalPagesComputed = computed(() => {
 if (!filteredAndSortedAppointments.value) {
@@ -1739,11 +1734,7 @@
   case 'approved':
     return `${baseClasses} bg-green-100 text-green-800`;
   case 'completed':
-<<<<<<< HEAD
-    return `${baseClasses} bg-purple-100 text-purple-800`; // Purple color for completed status
-=======
     return `${baseClasses} bg-purple-100 text-purple-800`;
->>>>>>> a82d8588
   case 'cancelled':
   case 'rejected':
     return `${baseClasses} bg-red-100 text-red-800`;
@@ -2349,9 +2340,4 @@
   padding: 0 8px;
 }
 }
-<<<<<<< HEAD
-</style>
-
-=======
-</style>
->>>>>>> a82d8588
+</style>