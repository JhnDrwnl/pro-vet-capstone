<!-- views/user/Telehealth.vue -->
<template>
  <div class="telehealth-container">
<<<<<<< HEAD
    <!-- Session List View -->
    <div v-if="!activeSession" class="sessions-list">
      <div class="flex items-center mb-4">
        <h1 class="text-2xl font-bold">
          {{ showingApprovedOnly ? 'Approved Telehealth Appointments' : 'My Telehealth Appointments' }}
        </h1>
      </div>
      
      <div class="filter-controls mb-4">
        <select v-model="statusFilter" class="form-select mr-2">
          <option value="all">All Appointments</option>
          <option value="approved">Approved</option>
          <option value="scheduled">Scheduled</option>
          <option value="completed">Completed</option>
          <option value="cancelled">Cancelled</option>
        </select>
        <button @click="refreshSessions" class="btn btn-primary mr-2">
          <RefreshCwIcon class="w-4 h-4 mr-2" />
          Refresh
        </button>
        <button @click="loadApprovedSessions" class="btn btn-success">
          <CheckIcon class="w-4 h-4 mr-2" />
          Show Approved Only
        </button>
      </div>
      
      <div v-if="loading" class="text-center py-4">
        <div class="spinner"></div>
        <p>Loading appointments...</p>
      </div>
      
      <div v-else-if="filteredSessions.length === 0" class="empty-state">
        <p>No telehealth appointments found.</p>
        <button @click="refreshSessions" class="btn btn-primary mt-4">
          <RefreshCwIcon class="w-4 h-4 mr-2" />
          Refresh Appointments
        </button>
      </div>
      
      <div v-else class="sessions-grid">
        <div 
          v-for="appointment in filteredSessions" 
          :key="appointment.id" 
          class="session-card"
          @click="selectSession(appointment)"
        >
          <div class="card-header">
            <span :class="['status-badge', `status-${appointment.status}`]">
              {{ appointment.status }}
            </span>
            <h3 class="session-title">{{ appointment.title || 'Telehealth Appointment' }}</h3>
          </div>
          
          <div class="card-body">
            <p><strong>Doctor:</strong> {{ appointment.doctorName || 'Veterinarian' }}</p>
            <p><strong>Pet:</strong> {{ appointment.petName || 'Your Pet' }} ({{ appointment.petType || 'Pet' }})</p>
            <p><strong>Scheduled:</strong> {{ formatDate(appointment.scheduledTime || appointment.date) }}</p>
          </div>
          
          <div class="card-footer">
            <button 
              v-if="(appointment.status === 'scheduled' || appointment.status === 'approved') && isSessionJoinable(appointment)" 
              class="btn btn-success"
              @click.stop="joinSession(appointment)"
            >
              <PhoneIcon class="w-4 h-4 mr-2" />
              Join Call
            </button>
            <button 
              v-else-if="appointment.status === 'scheduled' || appointment.status === 'approved'" 
              class="btn btn-secondary" 
              disabled
            >
              Not Yet Available
            </button>
            <button 
              v-if="appointment.status === 'scheduled' || appointment.status === 'approved'" 
              class="btn btn-danger ml-2"
              @click.stop="cancelSession(appointment)"
            >
              Cancel
            </button>
=======
    <!-- Loading spinner during initial data load -->
    <LoadingSpinner v-if="loading" isOverlay text="Loading appointments..." />

    <!-- Carousel View (Optimized for small screens) -->
    <div v-if="currentView === 'carousel' && !activeSession" class="h-full flex flex-col bg-gray-50 overflow-auto">
      <div class="flex flex-col md:flex-row space-y-4 md:space-y-0 md:space-x-6 flex-1 min-h-0 px-2 md:px-4 pb-4">
        <div class="w-full bg-white shadow-lg rounded-2xl overflow-hidden flex flex-col">
          <div class="p-4 md:p-6 pb-8 md:pb-10 space-y-3 md:space-y-4 overflow-y-auto flex-1">
            <!-- Optimized grid layout for mobile -->
            <div class="grid lg:grid-cols-2 gap-4 lg:gap-8 min-h-0 lg:min-h-[600px]">
              <!-- Left Column - Adjusted padding for mobile -->
              <div class="flex flex-col px-2 md:px-4">
                <!-- Reduced padding for small screens -->
                <div class="pt-6 sm:pt-12 md:pt-24 lg:pt-48">
                  <div class="space-y-3">
                    <h1 class="text-2xl sm:text-3xl md:text-4xl lg:text-5xl font-semibold text-gray-900 leading-tight">
                      {{ slides[currentSlide].title }}
                    </h1>
                    <p class="text-base sm:text-lg md:text-xl text-gray-600">
                      {{ slides[currentSlide].subtitle }}
                    </p>
                  </div>

                  <!-- Meeting Controls - Responsive spacing -->
                  <div class="mt-4 sm:mt-6 md:mt-8">
                    <div class="flex flex-wrap gap-2 sm:gap-4">
                      <button 
                        @click="currentView = 'sessions'"
                        class="inline-flex items-center justify-center px-4 sm:px-6 py-2 sm:py-3 bg-blue-600 text-white text-sm sm:text-base font-medium rounded-full hover:bg-blue-700 transition-colors"
                      >
                        <VideoIcon class="w-4 h-4 sm:w-5 sm:h-5 mr-1 sm:mr-2" />
                        Sessions
                      </button>
                      <button 
                        @click="navigateToAppointments()"
                        class="inline-flex items-center justify-center px-4 sm:px-6 py-2 sm:py-3 bg-blue-600 text-white text-sm sm:text-base font-medium rounded-full hover:bg-blue-700 transition-colors"
                      >
                        <CalendarPlusIcon class="w-4 h-4 sm:w-5 sm:h-5 mr-1 sm:mr-2" />
                        Create New
                      </button>
                    </div>
                  </div>
                </div>
              </div>

              <!-- Right Column - Animation centered & sized appropriately -->
              <div class="flex items-center justify-center py-4 sm:py-6">
                <!-- Animation container with better responsive sizing -->
                <div class="relative w-full max-w-[250px] sm:max-w-[300px] md:max-w-md mx-auto">
                  <div class="aspect-square relative">
                    <div class="absolute inset-0 bg-blue-50 rounded-full overflow-hidden">
                      <TransitionGroup name="slide">
                        <div 
                          v-for="(slide, index) in slides" 
                          :key="slide.id"
                          v-show="currentSlide === index"
                          class="absolute inset-0 transition-all duration-300"
                        >
                          <div :id="`lottie-container-${index}`" class="w-full h-full"></div>
                        </div>
                      </TransitionGroup>
                    </div>
                  </div>

                  <!-- Carousel Dots - Centered below animation -->
                  <div class="flex justify-center gap-2 mt-4 sm:mt-6">
                    <button 
                      v-for="(slide, index) in slides" 
                      :key="slide.id"
                      @click="goToSlide(index)"
                      :aria-label="`Go to slide ${index + 1}`"
                      :class="[
                        'w-2 h-2 rounded-full transition-all',
                        currentSlide === index 
                          ? 'bg-blue-600 w-4' 
                          : 'bg-gray-300 hover:bg-gray-400'
                      ]"
                    />
                  </div>
                </div>
              </div>
            </div>
>>>>>>> 20d363dc
          </div>
        </div>
      </div>
    </div>
<<<<<<< HEAD
    
    <!-- Active Session View -->
    <div v-else class="active-session">
      <div class="session-header">
        <h2>{{ activeSession.title || 'Telehealth Appointment' }}</h2>
        <div class="patient-info">
          <span><strong>Doctor:</strong> {{ activeSession.doctorName || 'Veterinarian' }}</span>
          <span><strong>Pet:</strong> {{ activeSession.petName || 'Your Pet' }} ({{ activeSession.petType || 'Pet' }})</span>
        </div>
        <div class="call-status" v-if="callStatus">
          <span :class="['status-indicator', callStatus === 'connected' ? 'connected' : 'connecting']"></span>
          {{ callStatus === 'connected' ? 'Connected' : 'Connecting...' }}
=======

    <!-- Session List View - Optimized for mobile -->
    <div v-else-if="currentView === 'sessions' && !activeSession" class="h-full flex flex-col bg-gray-50 overflow-auto">
      <div class="flex flex-col md:flex-row space-y-4 md:space-y-0 md:space-x-6 flex-1 min-h-0 px-2 md:px-4 pb-4">
        <div class="w-full bg-white shadow-lg rounded-2xl overflow-hidden flex flex-col">
          <!-- Updated to better spacing on mobile -->
          <div class="p-4 md:p-6 pb-8 md:pb-10 space-y-3 md:space-y-4 overflow-y-auto flex-1">
            <div class="flex items-center mb-4 sm:mb-6">
              <button 
                @click="currentView = 'carousel'" 
                class="p-1 sm:p-2 mr-2 sm:mr-4 rounded-full hover:bg-gray-100 text-gray-600"
              >
                <ArrowLeftIcon class="w-4 h-4 sm:w-5 sm:h-5" />
              </button>
              <h1 class="text-xl sm:text-2xl font-bold text-gray-900 truncate">
                Telehealth Sessions
              </h1>
            </div>
            
            <!-- Updated Filter Section - Better mobile spacing -->
            <div class="flex justify-between items-center mb-4 sm:mb-6">
              <div class="relative">
                <div class="flex items-center gap-1 sm:gap-2">
                  <button 
                    @click="toggleStatusFilter"
                    class="p-1.5 sm:p-2 border border-gray-200 rounded-lg hover:bg-gray-50"
                  >
                    <FilterIcon class="w-4 h-4 sm:w-5 sm:h-5 text-gray-500" />
                  </button>
                  <span class="text-sm sm:text-base text-gray-700">{{ statusFilterLabel }}</span>
                </div>
                
                <!-- Status Filter Dropdown - Positioned better for mobile -->
                <div v-if="showStatusFilter" class="absolute top-full mt-1 sm:mt-2 left-0 w-48 sm:w-56 bg-white rounded-lg shadow-lg border border-gray-200 py-2 z-10">
                  <div class="px-3 sm:px-4 py-1.5 sm:py-2 text-xs sm:text-sm font-medium text-gray-700 border-b border-gray-100">Filter by:</div>
                  <button 
                    @click="setStatusFilter('all')"
                    class="w-full px-3 sm:px-4 py-1.5 sm:py-2 text-left text-xs sm:text-sm hover:bg-gray-50"
                    :class="{ 'text-blue-600': currentStatusFilter === 'all' }"
                  >
                    All Appointments
                  </button>
                  <button 
                    @click="setStatusFilter('approved')"
                    class="w-full px-3 sm:px-4 py-1.5 sm:py-2 text-left text-xs sm:text-sm hover:bg-gray-50"
                    :class="{ 'text-blue-600': currentStatusFilter === 'approved' }"
                  >
                    Approved
                  </button>
                  <button 
                    @click="setStatusFilter('pending')"
                    class="w-full px-3 sm:px-4 py-1.5 sm:py-2 text-left text-xs sm:text-sm hover:bg-gray-50"
                    :class="{ 'text-blue-600': currentStatusFilter === 'pending' }"
                  >
                    Pending
                  </button>
                  <button 
                    @click="setStatusFilter('ended')"
                    class="w-full px-3 sm:px-4 py-1.5 sm:py-2 text-left text-xs sm:text-sm hover:bg-gray-50"
                    :class="{ 'text-blue-600': currentStatusFilter === 'ended' }"
                  >
                    Ended
                  </button>
                  <button 
                    @click="setStatusFilter('completed')"
                    class="w-full px-3 sm:px-4 py-1.5 sm:py-2 text-left text-xs sm:text-sm hover:bg-gray-50"
                    :class="{ 'text-blue-600': currentStatusFilter === 'completed' }"
                  >
                    Completed
                  </button>
                  <button 
                    @click="setStatusFilter('cancelled')"
                    class="w-full px-3 sm:px-4 py-1.5 sm:py-2 text-left text-xs sm:text-sm hover:bg-gray-50"
                    :class="{ 'text-blue-600': currentStatusFilter === 'cancelled' }"
                  >
                    Cancelled
                  </button>
                </div>
              </div>
            </div>
            
            <div v-if="filteredSessions.length === 0" class="bg-gray-50 rounded-xl p-8 sm:p-12 text-center">
              <div class="w-12 h-12 sm:w-16 sm:h-16 bg-gray-100 rounded-full flex items-center justify-center mx-auto mb-3 sm:mb-4">
                <CalendarIcon class="w-6 h-6 sm:w-8 sm:h-8 text-gray-400" />
              </div>
              <p class="text-sm sm:text-base text-gray-600 mb-3 sm:mb-4">No telehealth appointments found.</p>
              <button 
                @click="refreshSessions" 
                class="inline-flex items-center px-3 sm:px-4 py-1.5 sm:py-2 bg-blue-600 text-white text-sm rounded-full hover:bg-blue-700"
              >
                <RefreshCwIcon class="w-3.5 h-3.5 sm:w-4 sm:h-4 mr-1.5 sm:mr-2" />
                Refresh Appointments
              </button>
            </div>
            
            <!-- UPDATED: Optimized grid for mobile with consistent card sizes -->
            <div v-else class="grid grid-cols-1 sm:grid-cols-2 lg:grid-cols-3 gap-3 sm:gap-4 lg:gap-6">
              <div 
                v-for="appointment in filteredSessions" 
                :key="appointment.id" 
                class="bg-blue-50 border border-blue-100 rounded-xl overflow-hidden hover:shadow-md transition-shadow flex flex-col h-full"
              >
                <div class="p-4 sm:p-5 flex flex-col flex-grow">
                  <div class="flex justify-between items-start mb-3 sm:mb-4">
                    <div class="flex-1 min-w-0">
                      <h2 class="text-base sm:text-lg font-semibold text-gray-900 mb-1 break-words">
                        {{ cleanTitle(appointment.title) || (appointment.serviceNames && cleanTitle(appointment.serviceNames[0])) || 'Telehealth Session' }}
                      </h2>
                      <div class="flex items-center text-xs sm:text-sm text-gray-500">
                        <ClockIcon class="w-4 h-4 flex-shrink-0 mr-1" />
                        <span>{{ appointment.time || formatTime(appointment.scheduledTime || appointment.date) }}</span>
                      </div>
                    </div>
                    <span 
                      :class="[
                        'ml-2 px-2 py-1 text-xs font-medium rounded-full whitespace-nowrap',
                        appointment.status === 'approved' ? 'bg-green-100 text-green-800' : 
                        appointment.status === 'pending' ? 'bg-yellow-100 text-yellow-800' :
                        appointment.status === 'ended' ? 'bg-slate-200 text-slate-700' :
                        appointment.status === 'completed' ? 'bg-gray-100 text-gray-800' :
                        'bg-red-100 text-red-800'
                      ]"
                    >
                      {{ appointment.status }}
                    </span>
                  </div>
                  
                  <div class="space-y-3 mb-4 flex-grow">
                    <div class="flex items-start">
                      <CalendarIcon class="w-5 h-5 text-blue-600 mr-3 flex-shrink-0 mt-0.5" />
                      <div>
                        <div class="text-xs sm:text-sm text-gray-500">Date</div>
                        <div class="text-xs sm:text-sm font-medium">{{ formatDateOnly(appointment.scheduledTime || appointment.date) }}</div>
                      </div>
                    </div>
                    
                    <div class="flex items-start">
                      <UserIcon class="w-5 h-5 text-blue-600 mr-3 flex-shrink-0 mt-0.5" />
                      <div>
                        <div class="text-xs sm:text-sm text-gray-500">Doctor</div>
                        <div class="text-xs sm:text-sm font-medium break-words">{{ appointment.doctorName || 'Not assigned' }}</div>
                      </div>
                    </div>
                    
                    <div class="flex items-start">
                      <PawPrintIcon class="w-5 h-5 text-blue-600 mr-3 flex-shrink-0 mt-0.5" />
                      <div>
                        <div class="text-xs sm:text-sm text-gray-500">Pet</div>
                        <div class="text-xs sm:text-sm font-medium break-words">{{ appointment.petName || 'Not specified' }}</div>
                      </div>
                    </div>
                    
                    <div v-if="appointment.serviceNames && appointment.serviceNames.length > 0" class="flex items-start">
                      <StethoscopeIcon class="w-5 h-5 text-blue-600 mr-3 flex-shrink-0 mt-0.5" />
                      <div class="min-w-0">
                        <div class="text-xs sm:text-sm text-gray-500">Services</div>
                        <div class="text-xs sm:text-sm font-medium break-words">{{ appointment.serviceNames.join(', ') }}</div>
                      </div>
                    </div>
                  </div>
                  
                  <div class="mt-auto">
                    <button 
                      v-if="appointment.status === 'approved' && isAppointmentTime(appointment)" 
                      class="w-full inline-flex items-center justify-center px-3 sm:px-4 py-2 sm:py-3 bg-blue-600 text-white text-xs sm:text-sm rounded-full hover:bg-blue-700"
                      @click="joinSession(appointment)"
                    >
                      <PhoneIcon class="w-4 h-4 mr-2 flex-shrink-0" />
                      Join Call
                    </button>
                    <button 
                      v-else-if="appointment.status === 'approved' && isAppointmentPast(appointment)"
                      class="w-full inline-flex items-center justify-center px-3 sm:px-4 py-2 sm:py-3 bg-gray-300 text-gray-700 text-xs sm:text-sm rounded-full cursor-not-allowed" 
                      disabled
                    >
                      <ClockIcon class="w-4 h-4 mr-2 flex-shrink-0" />
                      Appointment Ended
                    </button>
                    <button 
                      v-else-if="appointment.status === 'approved' && !isAppointmentTime(appointment)"
                      class="w-full inline-flex items-center justify-center px-3 sm:px-4 py-2 sm:py-3 bg-gray-300 text-gray-700 text-xs sm:text-sm rounded-full cursor-not-allowed" 
                      disabled
                    >
                      <ClockIcon class="w-4 h-4 mr-2 flex-shrink-0" />
                      {{ getTimeUntilAppointment(appointment) }}
                    </button>
                    <button 
                      v-else
                      class="w-full inline-flex items-center justify-center px-3 sm:px-4 py-2 sm:py-3 bg-gray-300 text-gray-700 text-xs sm:text-sm rounded-full cursor-not-allowed" 
                      disabled
                    >
                      <ClockIcon class="w-4 h-4 mr-2 flex-shrink-0" />
                      Not Available
                    </button>
                  </div>
                </div>
              </div>
            </div>
            
            <!-- Added bottom spacing to match Carousel view -->
            <div class="h-4 sm:h-6 md:h-8"></div>
          </div>
>>>>>>> 20d363dc
        </div>
      </div>
    </div>

    <!-- Session Details View -->
    <div v-else-if="currentView === 'details' && !activeSession" class="h-full flex flex-col bg-gray-50 overflow-auto">
      <div class="flex flex-col md:flex-row space-y-4 md:space-y-0 md:space-x-6 flex-1 min-h-0 px-2 md:px-4 pb-4">
        <div class="w-full bg-white shadow-lg rounded-2xl overflow-hidden flex flex-col">
          <div class="p-4 md:p-6 pb-8 md:pb-10 space-y-3 md:space-y-4 overflow-y-auto flex-1">
            <div class="flex items-center mb-4 sm:mb-6">
              <button 
                @click="currentView = 'sessions'" 
                class="p-1 sm:p-2 mr-2 sm:mr-4 rounded-full hover:bg-gray-100 text-gray-600"
              >
                <ArrowLeftIcon class="w-4 h-4 sm:w-5 sm:h-5" />
              </button>
              <h1 class="text-xl sm:text-2xl font-bold text-gray-900 truncate">
                Session Details
              </h1>
            </div>
            
            <div v-if="selectedSession" class="bg-blue-50 border border-blue-100 rounded-xl overflow-hidden p-4 sm:p-6">
              <div class="flex justify-between items-start mb-4 sm:mb-6">
                <div>
                  <h2 class="text-lg sm:text-xl lg:text-2xl font-semibold text-gray-900 mb-1 sm:mb-2">
                    {{ cleanTitle(selectedSession.title) || (selectedSession.serviceNames && cleanTitle(selectedSession.serviceNames[0])) || 'Telehealth Session' }}
                  </h2>
                  <div class="flex items-center text-sm sm:text-base text-gray-500">
                    <ClockIcon class="w-4 h-4 sm:w-5 sm:h-5 mr-1 sm:mr-2" />
                    <span>{{ selectedSession.time || formatTime(selectedSession.scheduledTime || selectedSession.date) }}</span>
                  </div>
                </div>
                <span 
                  :class="[
                    'px-2 sm:px-3 py-1 sm:py-1.5 text-sm font-medium rounded-full',
                    selectedSession.status === 'approved' ? 'bg-green-100 text-green-800' : 
                    selectedSession.status === 'pending' ? 'bg-yellow-100 text-yellow-800' :
                    selectedSession.status === 'ended' ? 'bg-slate-200 text-slate-700' :
                    selectedSession.status === 'completed' ? 'bg-gray-100 text-gray-800' :
                    'bg-red-100 text-red-800'
                  ]"
                >
                  {{ selectedSession.status }}
                </span>
              </div>
              
              <div class="grid grid-cols-1 md:grid-cols-2 gap-4 sm:gap-6 mb-6 sm:mb-8">
                <div class="space-y-3 sm:space-y-4">
                  <div class="flex items-start">
                    <CalendarIcon class="w-5 h-5 sm:w-6 sm:h-6 text-blue-600 mr-3 sm:mr-4 mt-0.5" />
                    <div>
                      <div class="text-sm sm:text-base text-gray-500">Date</div>
                      <div class="text-sm sm:text-base font-medium">{{ formatDateOnly(selectedSession.scheduledTime || selectedSession.date) }}</div>
                    </div>
                  </div>
                  
                  <div class="flex items-start">
                    <UserIcon class="w-5 h-5 sm:w-6 sm:h-6 text-blue-600 mr-3 sm:mr-4 mt-0.5" />
                    <div>
                      <div class="text-sm sm:text-base text-gray-500">Doctor</div>
                      <div class="text-sm sm:text-base font-medium">{{ selectedSession.doctorName || 'Not assigned' }}</div>
                    </div>
                  </div>
                </div>
                
                <div class="space-y-3 sm:space-y-4">
                  <div class="flex items-start">
                    <PawPrintIcon class="w-5 h-5 sm:w-6 sm:h-6 text-blue-600 mr-3 sm:mr-4 mt-0.5" />
                    <div>
                      <div class="text-sm sm:text-base text-gray-500">Pet</div>
                      <div class="text-sm sm:text-base font-medium">{{ selectedSession.petName || 'Not specified' }}</div>
                    </div>
                  </div>
                  
                  <div v-if="selectedSession.serviceNames && selectedSession.serviceNames.length > 0" class="flex items-start">
                    <StethoscopeIcon class="w-5 h-5 sm:w-6 sm:h-6 text-blue-600 mr-3 sm:mr-4 mt-0.5" />
                    <div>
                      <div class="text-sm sm:text-base text-gray-500">Services</div>
                      <div class="text-sm sm:text-base font-medium">{{ selectedSession.serviceNames.join(', ') }}</div>
                    </div>
                  </div>
                </div>
              </div>
              
              <div v-if="selectedSession.notes" class="mb-6 sm:mb-8">
                <h3 class="text-base sm:text-lg font-semibold text-gray-900 mb-2 sm:mb-3">Notes</h3>
                <div class="bg-white p-3 sm:p-4 rounded-lg text-sm sm:text-base text-gray-700">
                  {{ selectedSession.notes }}
                </div>
              </div>
              
              <div class="flex flex-col sm:flex-row gap-3 sm:gap-4">
                <button 
                  v-if="selectedSession.status === 'approved' && isAppointmentTime(selectedSession)" 
                  class="flex-1 inline-flex items-center justify-center px-4 sm:px-6 py-2 sm:py-3 bg-blue-600 text-white text-sm sm:text-base rounded-full hover:bg-blue-700"
                  @click="joinSession(selectedSession)"
                >
                  <PhoneIcon class="w-4 h-4 sm:w-5 sm:h-5 mr-2 sm:mr-3" />
                  Join Call
                </button>
                <button
                  v-else-if="selectedSession.status === 'approved' && isAppointmentPast(selectedSession)"
                  class="flex-1 inline-flex items-center justify-center px-4 sm:px-6 py-2 sm:py-3 bg-gray-300 text-gray-700 text-sm sm:text-base rounded-full cursor-not-allowed" 
                  disabled
                >
                  <ClockIcon class="w-4 h-4 sm:w-5 sm:h-5 mr-2 sm:mr-3" />
                  Appointment Ended
                </button>
                <button
                  v-else-if="selectedSession.status === 'approved' && !isAppointmentTime(selectedSession)"
                  class="flex-1 inline-flex items-center justify-center px-4 sm:px-6 py-2 sm:py-3 bg-gray-300 text-gray-700 text-sm sm:text-base rounded-full cursor-not-allowed" 
                  disabled
                >
                  <ClockIcon class="w-4 h-4 sm:w-5 sm:h-5 mr-2 sm:mr-3" />
                  {{ getTimeUntilAppointment(selectedSession) }}
                </button>
                <button 
                  v-else
                  class="flex-1 inline-flex items-center justify-center px-4 sm:px-6 py-2 sm:py-3 bg-gray-300 text-gray-700 text-sm sm:text-base rounded-full cursor-not-allowed" 
                  disabled
                >
                  <ClockIcon class="w-4 h-4 sm:w-5 sm:h-5 mr-2 sm:mr-3" />
                  Not Available
                </button>
                
                <button 
                  class="flex-1 inline-flex items-center justify-center px-4 sm:px-6 py-2 sm:py-3 bg-gray-200 text-gray-800 text-sm sm:text-base rounded-full hover:bg-gray-300"
                  @click="currentView = 'sessions'"
                >
                  <ArrowLeftIcon class="w-4 h-4 sm:w-5 sm:h-5 mr-2 sm:mr-3" />
                  Back to Sessions
                </button>
              </div>
            </div>
          </div>
        </div>
      </div>
    </div>

    <!-- Active Session View - Better mobile responsiveness -->
    <div v-if="activeSession" class="h-full flex flex-col bg-gray-100 overflow-hidden">
      <!-- Header with connection status indicator -->
      <div class="bg-white border-b border-gray-200 px-3 py-2 sm:px-4 sm:py-3">
        <div class="flex items-center justify-between">
          <!-- Left side: Title and patient info -->
          <div>
            <h2 class="text-lg sm:text-xl font-semibold text-gray-900 truncate">
              {{ cleanTitle(activeSession.title) || 'Telehealth Appointment' }}
            </h2>
            <div class="flex flex-wrap gap-x-4 gap-y-1 text-xs sm:text-sm text-gray-600">
              <span class="flex items-center"><UserIcon class="w-3 h-3 sm:w-4 sm:h-4 mr-1" /> {{ activeSession.doctorName || 'Veterinarian' }}</span>
              <span class="flex items-center"><PawPrintIcon class="w-3 h-3 sm:w-4 sm:h-4 mr-1" /> {{ activeSession.petName || 'Your Pet' }}</span>
              <span class="flex items-center"><ClockIcon class="w-3 h-3 sm:w-4 sm:h-4 mr-1" /> Time remaining: {{ remainingTime }}</span>
            </div>
          </div>
          
          <!-- Right side: Controls -->
          <div class="flex flex-col sm:flex-row sm:items-center">
            <button 
              @click="endCall" 
              class="inline-flex items-center justify-center px-2 py-1 sm:px-3 sm:py-1.5 bg-red-600 text-white text-xs sm:text-sm rounded-full hover:bg-red-700 whitespace-nowrap mb-1.5 sm:mb-0 sm:order-2 sm:ml-3"
            >
              <PhoneOffIcon class="w-3 h-3 mr-1" />
              End Call
            </button>
            
            <!-- UPDATED: Always show connection status indicator -->
            <div class="flex items-center justify-end sm:order-1">
              <span 
                :class="[
                  'w-2 h-2 rounded-full mr-1 sm:mr-2',
                  remoteStreamActive ? 'bg-green-500' : 'bg-yellow-500 animate-pulse'
                ]"
              ></span>
              <span class="text-xs sm:text-sm text-gray-600">{{ remoteStreamActive ? 'Connected' : 'Connecting...' }}</span>
            </div>
          </div>
        </div>
      </div>
      
<<<<<<< HEAD
      <div class="session-tools">
        <div class="notes-section">
          <h3>Appointment Notes</h3>
          <div class="notes-content">
            {{ activeSession.notes || 'No notes available for this appointment.' }}
=======
      <!-- UPDATED: Responsive layout with equal height for video and chat on mobile -->
      <div class="flex-1 overflow-y-auto">
        <div class="flex flex-col md:flex-row gap-3 p-3 sm:gap-4 sm:p-4">
          <!-- Video Container - Takes full width on mobile, 2/3 on desktop -->
          <div class="flex-1 flex flex-col gap-3 sm:gap-4">
            <!-- Video Container - Tall height on small screens -->
            <div class="relative bg-gray-900 rounded-xl overflow-hidden md:aspect-video h-[450px] sm:h-[500px] md:h-auto">
              <!-- Remote Video -->
              <video id="remote-video" ref="remoteVideoRef" autoplay playsinline class="w-full h-full object-cover"></video>
              
              <!-- Waiting Placeholder -->
              <div v-if="!remoteStreamActive" class="absolute inset-0 flex flex-col items-center justify-center bg-gray-800 text-white">
                <div class="relative mb-4 sm:mb-6">
                  <div class="w-16 h-16 sm:w-20 sm:h-20 rounded-full bg-gray-700 flex items-center justify-center">
                    <UserIcon class="w-8 h-8 sm:w-10 sm:h-10" />
                  </div>
                  <div class="absolute inset-0 border-4 border-t-blue-500 border-r-transparent border-b-transparent border-l-transparent rounded-full animate-spin"></div>
                </div>
                <p class="text-base sm:text-xl font-medium mb-1 sm:mb-2">Waiting for veterinarian to join...</p>
                <p class="text-xs sm:text-sm text-gray-400">Your veterinarian will appear here when they join</p>
              </div>
              
              <!-- Local Video (PiP) - Increased height on small screens -->
              <div 
                class="absolute top-2 right-2 sm:top-4 sm:right-4 w-1/2 md:w-1/3 h-[120px] sm:h-[150px] md:aspect-video md:h-auto bg-gray-800 rounded-lg overflow-hidden shadow-lg"
              >
                <video id="local-video" ref="localVideoRef" autoplay playsinline muted class="w-full h-full object-cover transform scale-x-[-1]"></video>
              </div>
              
              <!-- Call Controls - Made more compact on mobile -->
              <div class="absolute bottom-2 sm:bottom-4 left-1/2 transform -translate-x-1/2 flex items-center gap-2 sm:gap-3 bg-gray-900/80 px-3 py-1.5 sm:py-2 rounded-full">
                <button 
                  @click="toggleMute" 
                  :class="[
                    'w-8 h-8 sm:w-10 sm:h-10 rounded-full flex items-center justify-center',
                    isMuted ? 'bg-gray-700 text-white' : 'bg-blue-600 text-white'
                  ]"
                >
                  <MicOffIcon v-if="isMuted" class="w-4 h-4 sm:w-5 sm:h-5" />
                  <MicIcon v-else class="w-4 h-4 sm:w-5 sm:h-5" />
                </button>
                <button 
                  @click="toggleVideo" 
                  :class="[
                    'w-8 h-8 sm:w-10 sm:h-10 rounded-full flex items-center justify-center',
                    isVideoOff ? 'bg-gray-700 text-white' : 'bg-blue-600 text-white'
                  ]"
                >
                  <VideoOffIcon v-if="isVideoOff" class="w-4 h-4 sm:w-5 sm:h-5" />
                  <VideoIcon v-else class="w-4 h-4 sm:w-5 sm:h-5" />
                </button>
                <button 
                  @click="toggleChatPanel" 
                  :class="[
                    'w-8 h-8 sm:w-10 sm:h-10 rounded-full flex items-center justify-center',
                    showChatPanel ? 'bg-blue-600 text-white' : 'bg-gray-700 text-white'
                  ]"
                >
                  <MessageSquareIcon class="w-4 h-4 sm:w-5 sm:h-5" />
                </button>
                <button 
                  @click="toggleScreenShare"
                  :class="[
                    'w-8 h-8 sm:w-10 sm:h-10 rounded-full flex items-center justify-center',
                    isScreenSharing ? 'bg-blue-600 text-white' : 'bg-gray-700 text-white'
                  ]"
                >
                  <MonitorIcon class="w-4 h-4 sm:w-5 sm:h-5" />
                </button>
                <button 
                  @click="toggleSpeaker" 
                  :class="[
                    'w-8 h-8 sm:w-10 sm:h-10 rounded-full flex items-center justify-center',
                    isSpeakerMuted ? 'bg-gray-700 text-white' : 'bg-blue-600 text-white'
                  ]"
                >
                  <VolumeXIcon v-if="isSpeakerMuted" class="w-4 h-4 sm:w-5 sm:h-5" />
                  <Volume2Icon v-else class="w-4 h-4 sm:w-5 sm:h-5" />
                </button>
              </div>
              
              <!-- Time Remaining Indicator (Mobile) -->
              <div class="sm:hidden absolute top-4 left-4 bg-gray-900/80 px-2 py-1 rounded-full text-white text-xs">
                <span class="flex items-center">
                  <ClockIcon class="w-3 h-3 mr-1" />
                  {{ remainingTime }}
                </span>
              </div>
            </div>
            
            <!-- Mobile Chat Panel - Same height as video on mobile -->
            <div v-if="showChatPanel && isMobileView" class="bg-white rounded-xl shadow-sm flex flex-col h-[450px] sm:h-[500px]">
              <div class="p-2 border-b border-gray-100">
                <h3 class="text-base font-medium text-gray-900">Chat</h3>
              </div>
              
              <div class="flex-1 overflow-y-auto p-2 space-y-2" ref="mobileChatMessagesRef">
                <div 
                  v-for="message in chatMessages" 
                  :key="message.id"
                  :class="[
                    'max-w-[80%]',
                    message.sender === 'vet' ? 'mr-auto' : 'ml-auto'
                  ]"
                >
                  <div 
                    :class="[
                      'px-2 py-1 rounded-xl text-xs sm:text-sm',
                      message.sender === 'vet' ? 'bg-gray-100 text-gray-800' : 'bg-blue-600 text-white'
                    ]"
                  >
                    {{ message.text }}
                  </div>
                  <div 
                    :class="[
                      'text-[9px] mt-0.5 flex items-center',
                      message.sender === 'vet' ? 'text-left text-gray-500' : 'text-right text-gray-500'
                    ]"
                  >
                    <span>{{ message.sender === 'vet' ? message.senderName || 'Doctor' : 'You' }}</span>
                    <span class="mx-1">•</span>
                    <span>{{ formatTime(message.timestamp) }}</span>
                    <CheckIcon v-if="message.sender === 'vet' && message.read" class="w-2 h-2 ml-1 text-blue-500" />
                  </div>
                </div>
              </div>
              
              <div class="p-2 border-t border-gray-100">
                <div class="flex gap-2">
                  <input 
                    v-model="newMessage" 
                    @keyup.enter="sendMessage"
                    placeholder="Type a message..."
                    class="flex-1 px-2 py-1 text-xs sm:text-sm border border-gray-300 rounded-full focus:outline-none focus:ring-1 focus:ring-blue-500"
                  />
                  <button 
                    @click="sendMessage" 
                    class="min-w-[32px] h-[32px] bg-blue-600 text-white rounded-full hover:bg-blue-700 flex items-center justify-center"
                  >
                    <SendIcon class="w-3 h-3 sm:w-4 sm:h-4" />
                  </button>
                </div>
              </div>
            </div>
>>>>>>> 20d363dc
          </div>
          
          <!-- Desktop Chat Section - UPDATED: Fixed responsive issues -->
          <div v-if="showChatPanel && !isMobileView" class="bg-white rounded-xl shadow-sm flex flex-col md:w-1/3 max-w-sm">
            <div class="p-4 border-b border-gray-100">
              <h3 class="text-lg font-medium text-gray-900">Chat</h3>
            </div>
            
            <div class="flex-1 overflow-y-auto p-4 space-y-4" ref="chatMessagesRef">
              <div 
                v-for="message in chatMessages" 
                :key="message.id"
                :class="[
                  'max-w-[85%]',
                  message.sender === 'vet' ? 'mr-auto' : 'ml-auto'
                ]"
              >
                <div 
                  :class="[
                    'px-4 py-2 rounded-full',
                    message.sender === 'vet' ? 'bg-gray-100 text-gray-800' : 'bg-blue-600 text-white'
                  ]"
                >
                  {{ message.text }}
                </div>
                <div 
                  :class="[
                    'text-xs mt-1 flex items-center',
                    message.sender === 'vet' ? 'text-left text-gray-500' : 'text-right text-gray-500'
                  ]"
                >
                  <span>{{ message.sender === 'vet' ? message.senderName || 'Doctor' : 'You' }}</span>
                  <span class="mx-1">•</span>
                  <span>{{ formatTime(message.timestamp) }}</span>
                  <CheckIcon v-if="message.sender === 'vet' && message.read" class="w-3 h-3 ml-1 text-blue-500" />
                </div>
              </div>
            </div>
            
            <!-- UPDATED: Fixed chat input container for desktop -->
            <div class="p-3 border-t border-gray-100">
              <div class="flex items-center gap-2 w-full">
                <input 
                  v-model="newMessage" 
                  @keyup.enter="sendMessage"
                  placeholder="Type a message..."
                  class="flex-1 min-w-0 px-3 py-2 border border-gray-300 rounded-full focus:outline-none focus:ring-2 focus:ring-blue-500"
                />
                <button 
                  @click="sendMessage" 
                  class="flex-shrink-0 w-10 h-10 bg-blue-600 text-white rounded-full hover:bg-blue-700 flex items-center justify-center"
                >
                  <SendIcon class="w-5 h-5" />
                </button>
              </div>
            </div>
          </div>
        </div>
        
        <!-- Add bottom padding to ensure content isn't hidden behind navigation -->
        <div class="h-16 sm:h-20"></div>
      </div>
    </div>

    <!-- Network Status Banner -->
    <div v-if="!isOnline" class="fixed bottom-0 left-0 right-0 bg-red-100 text-red-800 px-4 py-3 flex items-center justify-center rounded-t-lg">
      <AlertTriangleIcon class="w-5 h-5 mr-2" />
      <span>You are currently offline. Some features may not work properly.</span>
      <button @click="attemptReconnect" class="ml-4 text-red-800 underline">Try to reconnect</button>
    </div>

    <!-- Incoming Call Modal -->
    <div v-if="incomingCall && !isAcceptingCall" class="fixed inset-0 bg-black/70 flex items-center justify-center z-50">
      <div class="bg-white rounded-xl max-w-md w-full overflow-hidden">
        <div class="p-6 text-center">
          <div class="w-20 h-20 bg-green-100 rounded-full flex items-center justify-center mx-auto mb-6 animate-pulse">
            <PhoneIcon class="w-10 h-10 text-green-600" />
          </div>
          <h3 class="text-xl font-semibold text-gray-900 mb-2">{{ incomingCall.callerName || 'Someone' }} is calling</h3>
          <p class="text-gray-600 mb-8">{{ incomingCall.sessionTitle || 'Telehealth Session' }}</p>
          
          <div class="flex gap-4">
            <button 
              @click="acceptIncomingCall" 
              class="flex-1 inline-flex items-center justify-center px-4 py-3 bg-green-600 text-white rounded-full hover:bg-green-700"
            >
              <PhoneIcon class="w-5 h-5 mr-2" />
              Accept
            </button>
            <button 
              @click="declineIncomingCall" 
              class="flex-1 inline-flex items-center justify-center px-4 py-3 bg-red-600 text-white rounded-full hover:bg-red-700"
            >
              <PhoneOffIcon class="w-5 h-5 mr-2" />
              Decline
            </button>
          </div>
        </div>
      </div>
    </div>
<<<<<<< HEAD
    
    <!-- Network Status Banner -->
    <div v-if="!isOnline" class="network-status-banner">
      <AlertTriangleIcon class="w-5 h-5 mr-2" />
      You are currently offline. Some features may not work properly.
    </div>
    
    <!-- Incoming Call Modal -->
    <div v-if="incomingCall" class="incoming-call-modal">
      <div class="modal-content">
        <div class="modal-header">
          <h3>Incoming Call</h3>
        </div>
        <div class="modal-body">
          <div class="incoming-call-info">
            <PhoneIcon class="w-16 h-16 text-green-500 mb-4 animate-pulse" />
            <h4 class="text-lg font-semibold mb-2">{{ incomingCall.callerName }} is calling</h4>
            <p>{{ incomingCall.sessionTitle }}</p>
            
            <div class="modal-buttons mt-6">
              <button @click="acceptIncomingCall" class="btn btn-success">
                <PhoneIcon class="w-4 h-4 mr-2" />
                Accept
              </button>
              <button @click="declineIncomingCall" class="btn btn-danger">
                <PhoneOffIcon class="w-4 h-4 mr-2" />
                Decline
              </button>
            </div>
          </div>
=======

    <!-- Call Time Expired Modal -->
    <div v-if="showCallExpiredModal" class="fixed inset-0 bg-black/70 flex items-center justify-center z-50">
      <div class="bg-white rounded-lg max-w-md w-full overflow-hidden">
        <div class="p-6 text-center">
          <div class="w-20 h-20 bg-red-100 rounded-full flex items-center justify-center mx-auto mb-6">
            <ClockIcon class="w-10 h-10 text-red-600" />
          </div>
          <h3 class="text-xl font-semibold text-gray-900 mb-2">Appointment Time Ended</h3>
          <p class="text-gray-600 mb-8">The scheduled time for this appointment has ended.</p>
          
          <button 
            @click="acknowledgeCallExpired" 
            class="inline-flex items-center justify-center px-4 py-3 bg-blue-600 text-white rounded-full hover:bg-blue-700"
          >
            <CheckIcon class="w-5 h-5 mr-2" />
            OK
          </button>
>>>>>>> 20d363dc
        </div>
      </div>
    </div>
  </div>
</template>

<script setup>
<<<<<<< HEAD
import { ref, computed, onMounted, onUnmounted, watch, nextTick } from "vue"
import {
  getFirestore,
  collection,
  query,
  where,
  getDocs,
  doc,
  getDoc,
  updateDoc,
  onSnapshot,
  addDoc,
  serverTimestamp,
  orderBy,
} from "firebase/firestore"
import { getAuth } from "firebase/auth"
=======
import { ref, computed, onMounted, watch, nextTick, onUnmounted } from "vue";
import { useRouter } from "vue-router";
import lottie from "lottie-web";
>>>>>>> 20d363dc
import {
  RefreshCwIcon,
  PhoneIcon,
  PhoneOffIcon,
  MicIcon,
  MicOffIcon,
  VideoIcon,
  VideoOffIcon,
  SendIcon,
  UserIcon,
  MonitorIcon,
  AlertTriangleIcon,
  CheckIcon,
<<<<<<< HEAD
} from "lucide-vue-next"
import TelehealthService from "@/services/TelehealthService"
import WebRTCService from "@/services/WebRTCService"
import { db } from "@/firebase-config" // Import db directly

// Firebase setup
const auth = getAuth()

// State variables
const loading = ref(true)
const sessions = ref([])
const statusFilter = ref("all")
const activeSession = ref(null)
const chatMessages = ref([])
const newMessage = ref("")
const chatMessagesRef = ref(null)
const incomingCall = ref(null)
const showingApprovedOnly = ref(false)

// WebRTC state
const localVideoRef = ref(null)
const remoteVideoRef = ref(null)
const isMuted = ref(false)
const isVideoOff = ref(false)
const isScreenSharing = ref(false)
const remoteStreamActive = ref(false)
const callStatus = ref("")

// Network status monitoring
const isOnline = ref(navigator.onLine)
let networkStatusInterval = null

// WebRTC service instance
let webRTCService = null
let unsubscribeMessages = null
let unsubscribeSession = null
let localStream = null

// Remote stream check interval
let remoteStreamCheckInterval = null

// Computed properties
const filteredSessions = computed(() => {
  if (statusFilter.value === "all") {
    return sessions.value
  }
  return sessions.value.filter((session) => session.status === statusFilter.value)
})
=======
  ArrowLeftIcon,
  CalendarIcon,
  ChevronLeftIcon,
  ChevronRightIcon,
  CalendarPlusIcon,
  ClockIcon,
  XIcon,
  PawPrintIcon,
  StethoscopeIcon,
  FilterIcon,
  MessageSquareIcon,
  FolderIcon,
  Volume2Icon,
  VolumeXIcon
} from "lucide-vue-next";
import LoadingSpinner from "@/components/common/LoadingSpinner.vue";
import { useAppointmentStore } from "@/stores/modules/appointmentStore";
import { useAuthStore } from "@/stores/modules/authStore";
import { useServiceCategoryStore } from "@/stores/modules/ServiceCategoryStore";
import { db } from '@shared/firebase';
import { collection, doc, setDoc, getDoc, updateDoc, deleteDoc, onSnapshot, query, where, getDocs, arrayUnion, serverTimestamp, addDoc, orderBy } from 'firebase/firestore';
import WebRTCService from "@/services/webrtc-service";
import { parseISO, format, isToday, isFuture, addMinutes, subMinutes, isAfter, isBefore, differenceInMinutes, differenceInSeconds } from 'date-fns';

// Router and stores
const router = useRouter();
const appointmentStore = useAppointmentStore();
const authStore = useAuthStore();
const serviceCategoryStore = useServiceCategoryStore();

// View state
const currentView = ref("carousel");
const loading = ref(false);
const sessions = ref([]);
const currentStatusFilter = ref("all");
const activeSession = ref(null);
const selectedSession = ref(null);
const showStatusFilter = ref(false);
const showChatPanel = ref(false);
const isMobileView = ref(false);
const isAcceptingCall = ref(false);
const isInitiatingCall = ref(false);
const isCallInitializing = ref(false);
const unsubscribeCallStatus = ref(null);
const isOnline = ref(navigator.onLine);
const errorMessage = ref("");
const showingApprovedOnly = ref(false);

// Carousel state
const currentSlide = ref(0);
const slides = ref([
  {
    id: 1,
    title: "Video calls and meetings for everyone",
    subtitle: "Connect, collaborate, and celebrate from anywhere",
    lottieUrl: "https://lottie.host/eef5246b-5eb6-4e59-aa95-4f876e907fbe/w8vlGAQY2p.json",
  },
  {
    id: 2,
    title: "Connect with healthcare professionals",
    subtitle: "Get expert medical advice from the comfort of your home",
    lottieUrl: "https://lottie.host/8e319c9a-aa16-4c67-9762-5e8a6f1fb661/c6cXxUKVrd.json",
  },
  {
    id: 3,
    title: "Therapy sessions",
    subtitle: "Join supportive communities and share experiences",
    lottieUrl: "https://lottie.host/1e246ac2-6990-4be8-aae7-ce4c1ca7a244/OQ88rj0UOx.json",
  },
  {
    id: 4,
    title: "Follow up consultation",
    subtitle: "Access counseling whenever you need it",
    lottieUrl: "https://lottie.host/61024576-6d81-4689-a26b-377afb392172/gNHIvH2Tin.json",
  }
]);

// WebRTC state
const localVideoRef = ref(null);
const remoteVideoRef = ref(null);
const localStream = ref(null);
const remoteStream = ref(null);
const isMuted = ref(false);
const isVideoOff = ref(false);
const isScreenSharing = ref(false);
const isSpeakerMuted = ref(false);
const remoteStreamActive = ref(false);
const callStatus = ref("");
const chatMessages = ref([]);
const newMessage = ref("");
const chatMessagesRef = ref(null);
const mobileChatMessagesRef = ref(null);
const incomingCall = ref(null);
let incomingCallsUnsubscribe = null;
let networkStatusInterval = null;
let autoplayInterval;
let lottieInstances = [];
let chatMessagesUnsubscribe = null;
const appointmentEndTime = ref(null);
const remainingTime = ref('');
let appointmentTimer = null;
const showCallExpiredModal = ref(false);

// Function to clean title by removing empty parentheses
const cleanTitle = (text) => {
  if (!text) return text;
  // Remove empty parentheses and trim
  return text.replace(/()\s*()/g, '').trim();
};

// Function to remove minutes from title
const removeMinutes = (text) => {
  if (!text) return text;
  return text.replace(/\s*\d+\s*minutes/, '');
};

// Check for mobile view
const checkMobileView = () => {
  isMobileView.value = window.innerWidth < 768;
};

// Toggle chat panel visibility
const toggleChatPanel = () => {
  showChatPanel.value = !showChatPanel.value;

  // Scroll to bottom of chat when opening
  if (showChatPanel.value) {
    nextTick(() => {
      if (isMobileView.value) {
        if (mobileChatMessagesRef.value) {
          mobileChatMessagesRef.value.scrollTop = mobileChatMessagesRef.value.scrollHeight;
        }
      } else {
        if (chatMessagesRef.value) {
          chatMessagesRef.value.scrollTop = chatMessagesRef.value.scrollHeight;
        }
      }
    });
  }
};

// Navigation method for appointments
const navigateToAppointments = () => {
  router.push({ name: 'UserAppointments' });
};

// Computed properties
const filteredSessions = computed(() => {
  // First filter by status
  let filtered = sessions.value;
  if (currentStatusFilter.value !== "all") {
    filtered = filtered.filter((session) => session.status === currentStatusFilter.value);
  }

  // Then filter by category - only show Telehealth Services
  return filtered.filter(appointment => {
    // Check if the appointment has a direct category property
    if (appointment.category && appointment.category.toLowerCase().includes('telehealth')) {
      return true;
    }

    // If not, check if any of the services belong to the Telehealth category
    if (appointment.services && appointment.services.length > 0) {
      // Check if any service name contains "telehealth" or "follow-up"
      if (appointment.serviceNames && appointment.serviceNames.some(name => 
        name.toLowerCase().includes('telehealth') || 
        name.toLowerCase().includes('follow-up'))) {
        return true;
      }
      
      // Try to find the service in the service store
      return appointment.services.some(serviceId => {
        const service = serviceCategoryStore.services.find(s => s.id === serviceId);
        if (!service) return false;
        
        // Check if the service belongs to a telehealth category
        const category = serviceCategoryStore.categories.find(c => c.id === service.categoryId);
        return category && category.name.toLowerCase().includes('telehealth');
      });
    }

    return false;
  });
});

const callStatusText = computed(() => {
  switch (callStatus.value) {
    case "connected":
      return "Connected";
    case "reconnecting":
      return "Reconnecting...";
    case "failed":
      return "Connection failed";
    case "ended":
      return "Call ended";
    default:
      return "Connecting...";
  }
});

// Status filter label for display
const statusFilterLabel = computed(() => {
  switch (currentStatusFilter.value) {
    case "all":
      return "All Appointments";
    case "approved":
      return "Approved";
    case "pending":
      return "Pending";
    case "ended":
      return "Ended";
    case "completed":
      return "Completed";
    case "cancelled":
      return "Cancelled";
    default:
      return "All Appointments";
  }
});

// Format functions for displaying appointment data correctly
const formatDateOnly = (timestamp) => {
  if (!timestamp) return "N/A";

  // Ensure timestamp is a valid Date object
  let date;
  try {
    date = timestamp instanceof Date ? timestamp : new Date(timestamp);

    // Check if date is valid
    if (isNaN(date.getTime())) {
      return "Invalid Date";
    }
  } catch (error) {
    console.error("Error formatting date:", error);
    return "Invalid Date";
  }

  // Format date only (without time)
  return new Intl.DateTimeFormat("en-US", {
    year: "numeric",
    month: "short",
    day: "numeric",
  }).format(date);
};

// Format time function
const formatTime = (timestamp) => {
  if (!timestamp) return "";

  try {
    // Ensure we have a valid Date object
    const date = timestamp instanceof Date ? timestamp : new Date(timestamp);

    // Format the time
    return new Intl.DateTimeFormat("en-US", {
      hour: "2-digit",
      minute: "2-digit",
    }).format(date);
  } catch (error) {
    console.error("Error formatting time:", error);
    return "";
  }
};

// Carousel methods
const previousSlide = () => {
  currentSlide.value = (currentSlide.value - 1 + slides.value.length) % slides.value.length;
};

const nextSlide = () => {
  currentSlide.value = (currentSlide.value + 1) % slides.value.length;
};

const goToSlide = (index) => {
  currentSlide.value = index;
};

// Initialize Lottie animations
const initializeLottieAnimations = () => {
  // Destroy previous instances if they exist
  lottieInstances.forEach((instance) => {
    if (instance) {
      instance.destroy();
    }
  });

  lottieInstances = [];

  // Initialize new instances
  slides.value.forEach((slide, index) => {
    const container = document.getElementById(`lottie-container-${index}`);
    if (container) {
      const animation = lottie.loadAnimation({
        container: container,
        renderer: "svg",
        loop: true,
        autoplay: index === currentSlide.value,
        path: slide.lottieUrl,
      });

      lottieInstances.push(animation);
    }
  });
};

const startAutoplay = () => {
  autoplayInterval = setInterval(() => {
    nextSlide();
  }, 5000);
};

const stopAutoplay = () => {
  clearInterval(autoplayInterval);
};
>>>>>>> 20d363dc

// Network status monitoring
const setupNetworkMonitoring = () => {
  // Listen for online/offline events
<<<<<<< HEAD
  window.addEventListener("online", handleOnline)
  window.addEventListener("offline", handleOffline)
=======
  window.addEventListener("online", handleOnline);
  window.addEventListener("offline", handleOffline);
>>>>>>> 20d363dc

  // Also check periodically
  networkStatusInterval = setInterval(() => {
    const currentStatus = navigator.onLine
    if (isOnline.value !== currentStatus) {
      isOnline.value = currentStatus
      if (currentStatus) {
        handleOnline()
      } else {
        handleOffline()
      }
    }
  }, 5000)
}

const handleOnline = () => {
<<<<<<< HEAD
  console.log("Network connection restored")
  isOnline.value = true

  // Refresh data if we're in a session
  if (activeSession.value) {
    refreshSessionData(activeSession.value.id)
=======
  console.log("Network connection restored");
  isOnline.value = true;

  // If we have an active session, ensure we're in call view
  if (activeSession.value) {
    currentView.value = 'call';
>>>>>>> 20d363dc
  }
}

const handleOffline = () => {
<<<<<<< HEAD
  console.log("Network connection lost")
  isOnline.value = false
}

const refreshSessionData = async (sessionId) => {
  try {
    // Re-subscribe to session updates
    if (unsubscribeSession) {
      unsubscribeSession()
    }

    // Verify db is available
    if (!db) {
      console.error("Firestore db is not initialized")
      return
    }

    unsubscribeSession = onSnapshot(
      doc(db, "appointments", sessionId),
      (docSnapshot) => {
        if (docSnapshot.exists()) {
          const data = docSnapshot.data()
          activeSession.value = {
            id: docSnapshot.id,
            ...data,
            title: data.serviceNames ? data.serviceNames[0] : "Telehealth Appointment",
            doctorName: data.doctorName || "Veterinarian",
            petName: data.petName || "Your Pet",
            petType: data.petType || "Pet",
            scheduledTime: data.date ? new Date(data.date) : new Date(),
            status: data.status || "pending",
            notes: data.notes || "",
          }

          // Check if vet has joined
          if (data.vetJoinedAt && !remoteStreamActive.value) {
            // Vet has joined, display their stream
            if (webRTCService && webRTCService.remoteStream) {
              webRTCService.displayRemoteStream()
            } else {
              // Still connecting
              callStatus.value = "connecting"
            }
          }
        }
      },
      (error) => {
        console.error("Error in session snapshot:", error)
        // Handle error gracefully
        if (!isOnline.value) {
          console.log("Network appears to be offline, will retry when connection is restored")
        }
      },
    )

    // Re-subscribe to chat messages
    if (unsubscribeMessages) {
      unsubscribeMessages()
    }

    // Verify db is available
    if (!db) {
      console.error("Firestore db is not initialized")
      return
    }

    unsubscribeMessages = onSnapshot(
      query(collection(db, "appointments", sessionId, "messages"), orderBy("timestamp", "asc")),
      (querySnapshot) => {
        chatMessages.value = querySnapshot.docs.map((doc) => ({
          id: doc.id,
          ...doc.data(),
        }))

        // Scroll to bottom of chat
        setTimeout(() => {
          if (chatMessagesRef.value) {
            chatMessagesRef.value.scrollTop = chatMessagesRef.value.scrollHeight
          }
        }, 100)
      },
      (error) => {
        console.error("Error in messages snapshot:", error)
        // Handle error gracefully
        if (!isOnline.value) {
          console.log("Network appears to be offline, will retry when connection is restored")
        }
      },
    )
  } catch (error) {
    console.error("Error refreshing session data:", error)
=======
  console.log("Network connection lost");
  isOnline.value = false;

  if (callStatus.value === "connected") {
    callStatus.value = "reconnecting";
  }
};

const attemptReconnect = () => {
  isOnline.value = true;
  // If we have an active session, ensure we're in call view
  if (activeSession.value) {
    currentView.value = 'call';
  } else {
    refreshSessions();
  }
};

// Toggle status filter dropdown
const toggleStatusFilter = () => {
  showStatusFilter.value = !showStatusFilter.value;
};

// Set status filter
const setStatusFilter = (status) => {
  currentStatusFilter.value = status;
  showStatusFilter.value = false;

  // Reset approved only flag if selecting a different filter
  if (status !== 'approved') {
    showingApprovedOnly.value = false;
  } else {
    showingApprovedOnly.value = true;
>>>>>>> 20d363dc
  }
}

<<<<<<< HEAD
// Update the refreshSessions method
const refreshSessions = async () => {
  loading.value = true
  showingApprovedOnly.value = false
  try {
    if (!isOnline.value) {
      // Don't attempt to fetch if offline
      loading.value = false
      return
    }

    const patientId = auth.currentUser?.uid || "test-patient-id" // Fallback for testing

    console.log("Fetching all appointments for patient:", patientId)
    // Use TelehealthService to get appointments
    sessions.value = await TelehealthService.getUserAppointments(patientId, "patient")
    console.log("Fetched appointments:", sessions.value)
  } catch (error) {
    console.error("Error fetching appointments:", error)
    alert("Failed to load appointments. Please try again later.")
  } finally {
    loading.value = false
  }
}

// Load only approved sessions
const loadApprovedSessions = async () => {
  loading.value = true
  showingApprovedOnly.value = true
  try {
    if (!isOnline.value) {
      // Don't attempt to fetch if offline
      loading.value = false
      return
    }

    const patientId = auth.currentUser?.uid || "test-patient-id" // Fallback for testing

    console.log("Fetching approved appointments for patient:", patientId)
    // Use TelehealthService to get approved appointments
    sessions.value = await TelehealthService.getApprovedAppointments(patientId, "patient")
    console.log("Fetched approved appointments:", sessions.value)

    // Set filter to show approved sessions
    statusFilter.value = "approved"
  } catch (error) {
    console.error("Error fetching approved appointments:", error)
    alert("Failed to load approved appointments. Please try again later.")
=======
// Update the refreshSessions method to fetch real data
const refreshSessions = async () => {
  loading.value = true;
  showingApprovedOnly.value = false;

  try {
    // Initialize auth if needed
    if (!authStore.isInitialized) {
      await authStore.initialize();
    }

    if (!authStore.user || !authStore.user.userId) {
      console.log("No user logged in, cannot fetch appointments");
      sessions.value = [];
      return;
    }

    // Fetch categories first
    await serviceCategoryStore.fetchCategories();

    // Fetch services to get category information
    await serviceCategoryStore.fetchServices();

    // Fetch appointments for the current user
    const userAppointments = await appointmentStore.fetchAppointmentsByUserId(authStore.user.userId);
    sessions.value = userAppointments || [];

    console.log(`Fetched ${sessions.value.length} appointments for user`);

    // Check if we have an active call session
    checkForActiveCallSession();
  } catch (error) {
    console.error("Error fetching appointments:", error);
    errorMessage.value = "Failed to load appointments. Please try again.";
>>>>>>> 20d363dc
  } finally {
    loading.value = false
  }
}

<<<<<<< HEAD
const formatDate = (timestamp) => {
  if (!timestamp) return "N/A"

  const date = timestamp instanceof Date ? timestamp : new Date(timestamp)
  return new Intl.DateTimeFormat("en-US", {
    year: "numeric",
    month: "short",
    day: "numeric",
    hour: "2-digit",
    minute: "2-digit",
  }).format(date)
}

const formatTime = (timestamp) => {
  if (!timestamp) return ""

  const date = timestamp instanceof Date ? timestamp : timestamp.toDate ? timestamp.toDate() : new Date(timestamp)
  return new Intl.DateTimeFormat("en-US", {
    hour: "2-digit",
    minute: "2-digit",
  }).format(date)
}

const isSessionJoinable = (session) => {
  if (!session.scheduledTime && !session.date) return false

  const scheduledTime = session.scheduledTime ? 
    (session.scheduledTime instanceof Date ? session.scheduledTime : new Date(session.scheduledTime)) : 
    new Date(session.date)

  const now = new Date()
  const timeDiff = Math.abs(now - scheduledTime)
  const minutesDiff = Math.floor(timeDiff / (1000 * 60))

  // Allow joining 15 minutes before and up to 30 minutes after scheduled time
  return minutesDiff <= 30
}

const selectSession = (session) => {
  // Just view session details, don't join call yet
  activeSession.value = session
}
=======
// Check if there's an active call session
const checkForActiveCallSession = async () => {
  if (!authStore.user || !authStore.user.userId) return;

  try {
    // Query for active calls where the user is involved
    const callsRef = collection(db, 'calls');
    const q = query(
      callsRef,
      where('status', 'in', ['initiating', 'accepted', 'connected']),
      where('callerId', '==', authStore.user.userId)
    );
    
    const querySnapshot = await getDocs(q);
    
    if (!querySnapshot.empty) {
      // We found an active call
      const callData = querySnapshot.docs[0].data();
      const callId = querySnapshot.docs[0].id;
      
      // Find the corresponding session
      const session = sessions.value.find(s => s.id === callId);
      
      if (session) {
        console.log('Found active call session, resuming call view');
        // Set the active session and view
        activeSession.value = session;
        currentView.value = 'call';
        
        // Try to reconnect to the call
        await reconnectToCall(callId);
      }
    }
  } catch (error) {
    console.error('Error checking for active call sessions:', error);
  }
};
>>>>>>> 20d363dc

// Function to reconnect to an existing call
const reconnectToCall = async (callId) => {
  try {
<<<<<<< HEAD
    if (!isOnline.value) {
      alert("You appear to be offline. Please check your internet connection and try again.")
      return
    }

    // Request camera and microphone access
    try {
      localStream = await navigator.mediaDevices.getUserMedia({
        video: true,
        audio: true,
      })
    } catch (error) {
      console.error("Error accessing camera:", error)
      alert(`Camera access error: ${error.message || "Unknown error"}`)
      return
    }

    // Verify db is available
    if (!db) {
      console.error("Firestore db is not initialized")
      alert("Database connection error. Please refresh the page and try again.")
      return
    }

    // Update session status to 'in-progress' if it's not already
    if (session.status === "scheduled" || session.status === "approved") {
      await updateDoc(doc(db, "appointments", session.id), {
        status: "in-progress",
        patientJoinedAt: serverTimestamp(),
      })
    }

    activeSession.value = session
    callStatus.value = "connecting"

    // Subscribe to session updates
    refreshSessionData(session.id)

    // Initialize WebRTC
    await initializeWebRTC(session.id, localStream)

    // Start checking for remote stream
    startRemoteStreamCheck()
  } catch (error) {
    console.error("Error joining session:", error)
    alert(`Failed to join session: ${error.message || "Unknown error"}`)
=======
    console.log(`Reconnecting to call: ${callId}`);
    
    // Get local media stream
    localStream.value = await WebRTCService.setupLocalStream();
    
    // Attach local stream to video element
    if (localVideoRef.value) {
      localVideoRef.value.srcObject = localStream.value;
    }
    
    // Try to reconnect to the call
    const result = await WebRTCService.reconnectCall(
      callId,
      (stream) => {
        // When we receive the remote stream
        if (remoteVideoRef.value) {
          remoteVideoRef.value.srcObject = stream;
          remoteStreamActive.value = true;
        }
      }
    );
    
    // Handle the result
    if (result && result.remoteStream) {
      remoteStream.value = result.remoteStream;
      
      // Set the remote stream to the video element
      if (remoteVideoRef.value) {
        remoteVideoRef.value.srcObject = result.remoteStream;
        
        // Check if there are already tracks in the remote stream
        if (result.remoteStream.getTracks().length > 0) {
          remoteStreamActive.value = true;
        }
      }
    }
    
    // Update the UI for active call
    callStatus.value = 'connecting';
    
  } catch (error) {
    console.error('Error reconnecting to call:', error);
    errorMessage.value = "Could not reconnect to the call. Please try again.";
>>>>>>> 20d363dc
  }
}

<<<<<<< HEAD
const startRemoteStreamCheck = () => {
  // Clear any existing interval
  if (remoteStreamCheckInterval) {
    clearInterval(remoteStreamCheckInterval)
    remoteStreamCheckInterval = null
  }

  // Check immediately
  checkRemoteVideoStatus()

  // Then check every second
  remoteStreamCheckInterval = setInterval(() => {
    const isActive = checkRemoteVideoStatus()

    // If we've detected the stream is active, we can stop checking
    if (isActive) {
      clearInterval(remoteStreamCheckInterval)
      remoteStreamCheckInterval = null
    }
  }, 1000)
}

// Check if remote video has tracks and is playing
const checkRemoteVideoStatus = () => {
  const remoteVideo = remoteVideoRef.value

  if (remoteVideo && remoteVideo.srcObject) {
    const videoTracks = remoteVideo.srcObject.getVideoTracks()
    const audioTracks = remoteVideo.srcObject.getAudioTracks()

    // Check if we have video or audio tracks and they're active
    if ((videoTracks.length > 0 && videoTracks[0].enabled) || (audioTracks.length > 0 && audioTracks[0].enabled)) {
      remoteStreamActive.value = true
      callStatus.value = "connected"
      return true
    }

    // If we have tracks but they're not active yet
    if (videoTracks.length > 0 || audioTracks.length > 0) {
      callStatus.value = "connecting"
=======
// Load only approved sessions
const loadApprovedSessions = async () => {
  loading.value = true;
  showingApprovedOnly.value = true;

  try {
    // Initialize auth if needed
    if (!authStore.isInitialized) {
      await authStore.initialize();
    }

    if (!authStore.user || !authStore.user.userId) {
      console.log("No user logged in, cannot fetch appointments");
      sessions.value = [];
      return;
>>>>>>> 20d363dc
    }

    // Fetch categories first
    await serviceCategoryStore.fetchCategories();

    // Fetch services to get category information
    await serviceCategoryStore.fetchServices();

    // Fetch appointments for the current user
    const userAppointments = await appointmentStore.fetchAppointmentsByUserId(authStore.user.userId);

    // Filter to only show approved appointments
    sessions.value = userAppointments || [];

    console.log(`Fetched ${sessions.value.length} appointments for user`);

    // Set filter to show all appointments initially
    currentStatusFilter.value = "all";

    // Check if we have an active call session
    checkForActiveCallSession();
  } catch (error) {
    console.error("Error fetching approved appointments:", error);
    errorMessage.value = "Failed to load approved appointments. Please try again.";
  } finally {
    loading.value = false;
  }
<<<<<<< HEAD

  return false
}

const cancelSession = async (session) => {
  if (!confirm("Are you sure you want to cancel this appointment?")) return

  try {
    if (!isOnline.value) {
      alert("You appear to be offline. Please check your internet connection and try again.")
      return
    }

    // Verify db is available
    if (!db) {
      console.error("Firestore db is not initialized")
      alert("Database connection error. Please refresh the page and try again.")
      return
    }

    await updateDoc(doc(db, "appointments", session.id), {
      status: "cancelled",
      cancelledBy: "patient",
      cancelledAt: serverTimestamp(),
    })

    if (showingApprovedOnly.value) {
      await loadApprovedSessions()
    } else {
      await refreshSessions()
    }
  } catch (error) {
    console.error("Error cancelling appointment:", error)
    alert("Failed to cancel appointment. Please try again.")
=======
};

// View session details instead of starting a call
const viewSessionDetails = (session) => {
  selectedSession.value = session;
  currentView.value = 'details';
};

// Function to check if it's time for the appointment
const isAppointmentTime = (appointment) => {
  if (!appointment.date || !appointment.time) return false;

  try {
    // Handle date properly whether it's a string or Date object
    const appointmentDate = appointment.date instanceof Date 
      ? appointment.date 
      : parseISO(appointment.date);
    
    // Parse the appointment time (e.g., "4:00 PM - 4:20 PM")
    if (appointment.time) {
      const timeMatch = appointment.time.match(/(\d+:\d+\s*[APM]+)\s*-\s*(\d+:\d+\s*[APM]+)/i);
      if (timeMatch && timeMatch.length >= 3) {
        // Get the start time part
        const startTimeStr = timeMatch[1].trim();
        // Get the end time part
        const endTimeStr = timeMatch[2].trim();
        
        // Create date objects for the appointment start and end times
        const startTimeParts = startTimeStr.match(/(\d+):(\d+)\s*([APM]+)/i);
        const endTimeParts = endTimeStr.match(/(\d+):(\d+)\s*([APM]+)/i);
        
        if (startTimeParts && endTimeParts) {
          // Parse start time
          let startHours = parseInt(startTimeParts[1]);
          const startMinutes = parseInt(startTimeParts[2]);
          const startPeriod = startTimeParts[3].toUpperCase();
          
          // Convert to 24-hour format
          if (startPeriod === 'PM' && startHours < 12) startHours += 12;
          if (startPeriod === 'AM' && startHours === 12) startHours = 0;
          
          // Parse end time
          let endHours = parseInt(endTimeParts[1]);
          const endMinutes = parseInt(endTimeParts[2]);
          const endPeriod = endTimeParts[3].toUpperCase();
          
          // Convert to 24-hour format
          if (endPeriod === 'PM' && endHours < 12) endHours += 12;
          if (endPeriod === 'AM' && endHours === 12) endHours = 0;
          
          // Create appointment start and end datetime objects
          const startTime = new Date(appointmentDate);
          startTime.setHours(startHours, startMinutes, 0, 0);
          
          const endTime = new Date(appointmentDate);
          endTime.setHours(endHours, endMinutes, 0, 0);
          
          // If end time is earlier than start time, it means the appointment ends the next day
          if (endTime < startTime) {
            endTime.setDate(endTime.getDate() + 1);
          }
          
          // Get current time
          const now = new Date();
          
          // Check if current time is within the appointment time range
          return now >= startTime && now <= endTime;
        }
      }
    }
    
    // If we couldn't parse the time string, return false
    return false;
  } catch (error) {
    console.error('Error checking appointment time:', error);
    return false;
>>>>>>> 20d363dc
  }
}

<<<<<<< HEAD
const sendMessage = async () => {
  if (!newMessage.value.trim() || !activeSession.value) return

  try {
    if (!isOnline.value) {
      alert("You appear to be offline. Please check your internet connection and try again.")
      return
    }

    // Verify db is available
    if (!db) {
      console.error("Firestore db is not initialized")
      alert("Database connection error. Please refresh the page and try again.")
      return
    }

    await addDoc(collection(db, "appointments", activeSession.value.id, "messages"), {
      text: newMessage.value.trim(),
      sender: "patient",
      senderName: auth.currentUser?.displayName || "Patient",
      timestamp: serverTimestamp(),
    })

    newMessage.value = ""
  } catch (error) {
    console.error("Error sending message:", error)
    alert("Failed to send message. Please try again.")
=======
// Function to check if an appointment is in the past
const isAppointmentPast = (appointment) => {
  if (!appointment.date || !appointment.time) return false;

  try {
    // Handle date properly whether it's a string or Date object
    const appointmentDate = appointment.date instanceof Date 
      ? appointment.date 
      : parseISO(appointment.date);
    
    // Parse the appointment time (e.g., "4:00 PM - 4:20 PM")
    if (appointment.time) {
      const timeMatch = appointment.time.match(/(\d+:\d+\s*[APM]+)\s*-\s*(\d+:\d+\s*[APM]+)/i);
      if (timeMatch && timeMatch.length >= 3) {
        // Get the end time part
        const endTimeStr = timeMatch[2].trim();
        
        // Create date objects for the appointment end time
        const endTimeParts = endTimeStr.match(/(\d+):(\d+)\s*([APM]+)/i);
        
        if (endTimeParts) {
          // Parse end time
          let endHours = parseInt(endTimeParts[1]);
          const endMinutes = parseInt(endTimeParts[2]);
          const endPeriod = endTimeParts[3].toUpperCase();
          
          // Convert to 24-hour format
          if (endPeriod === 'PM' && endHours < 12) endHours += 12;
          if (endPeriod === 'AM' && endHours === 12) endHours = 0;
          
          // Create appointment end datetime object
          const endTime = new Date(appointmentDate);
          endTime.setHours(endHours, endMinutes, 0, 0);
          
          // Get current time
          const now = new Date();
          
          // Check if current time is after the appointment end time
          return now > endTime;
        }
      }
    }
    
    // If we couldn't parse the time string, return false
    return false;
  } catch (error) {
    console.error('Error checking if appointment is past:', error);
    return false;
>>>>>>> 20d363dc
  }
}

// Function to get time until appointment
const getTimeUntilAppointment = (appointment) => {
  if (!appointment.date || !appointment.time) return 'N/A';

  try {
<<<<<<< HEAD
    // Make sure we have video elements before initializing
    if (!localVideoRef.value || !remoteVideoRef.value) {
      console.error("Video elements not found")
      await nextTick()

      // Check again after nextTick
      if (!localVideoRef.value || !remoteVideoRef.value) {
        throw new Error("Video elements not available after DOM update")
      }
    }

    // Initialize WebRTC service
    webRTCService = new WebRTCService({
      localVideoRef: localVideoRef.value,
      remoteVideoRef: remoteVideoRef.value,
      sessionId,
      userId: auth.currentUser?.uid || "test-patient-id",
      userType: "patient",
      onRemoteStreamActive: () => {
        remoteStreamActive.value = true
        callStatus.value = "connected"
      },
      onRemoteStreamInactive: () => {
        remoteStreamActive.value = false
        callStatus.value = "connecting"
      },
      onIncomingCall: (callData) => {
        incomingCall.value = {
          sessionId: callData.sessionId,
          callerName: callData.callerName || "Veterinarian",
          sessionTitle: callData.sessionTitle || "Telehealth Appointment",
        }
      },
      existingStream, // Pass the existing stream if available
    })

    await webRTCService.initialize()

    // Manually attach local stream to video element if WebRTCService doesn't do it
    if (existingStream && localVideoRef.value) {
      localVideoRef.value.srcObject = existingStream
      try {
        await localVideoRef.value.play()
      } catch (e) {
        console.warn("Auto-play prevented for local video:", e)
      }
    }

    // Manually check remote video status after initialization
    setTimeout(() => {
      checkRemoteVideoStatus()
    }, 1000)
  } catch (error) {
    console.error("Error initializing WebRTC:", error)
    alert("Failed to initialize video call. Please try again.")
=======
    // Handle date properly whether it's a string or Date object
    const appointmentDate = appointment.date instanceof Date 
      ? appointment.date 
      : parseISO(appointment.date);
    
    // Parse the appointment time (e.g., "4:00 PM - 4:20 PM")
    if (appointment.time) {
      const timeMatch = appointment.time.match(/(\d+:\d+\s*[APM]+)\s*-\s*(\d+:\d+\s*[APM]+)/i);
      if (timeMatch && timeMatch.length >= 3) {
        // Get the start time part
        const startTimeStr = timeMatch[1].trim();
        
        // Create date objects for the appointment start time
        const startTimeParts = startTimeStr.match(/(\d+):(\d+)\s*([APM]+)/i);
        
        if (startTimeParts) {
          // Parse start time
          let startHours = parseInt(startTimeParts[1]);
          const startMinutes = parseInt(startTimeParts[2]);
          const startPeriod = startTimeParts[3].toUpperCase();
          
          // Convert to 24-hour format
          if (startPeriod === 'PM' && startHours < 12) startHours += 12;
          if (startPeriod === 'AM' && startHours === 12) startHours = 0;
          
          // Create appointment start datetime object
          const startTime = new Date(appointmentDate);
          startTime.setHours(startHours, startMinutes, 0, 0);
          
          // Get current time
          const now = new Date();
          
          // Calculate the difference in minutes
          const diffInMinutes = differenceInMinutes(startTime, now);
          
          if (diffInMinutes <= 0) {
            return 'Starting now';
          } else if (diffInMinutes < 60) {
            return `Starts in ${diffInMinutes} minutes`;
          } else {
            const hours = Math.floor(diffInMinutes / 60);
            const minutes = diffInMinutes % 60;
            return `Starts in ${hours}h ${minutes}m`;
          }
        }
      }
    }
    
    // If we couldn't parse the time string, return a generic message
    return 'Check appointment time';
  } catch (error) {
    console.error('Error getting time until appointment:', error);
    return 'N/A';
>>>>>>> 20d363dc
  }
}

<<<<<<< HEAD
const acceptIncomingCall = async () => {
  if (!incomingCall.value) return

=======
// Add this function to properly handle the remote stream when joining a session
const joinSession = async (session) => {
>>>>>>> 20d363dc
  try {
    // Check if it's time for the appointment
    if (!isAppointmentTime(session)) {
      alert('This appointment is not currently available for video call. You can join during the scheduled appointment time.');
      return;
    }
    
    if (!isOnline.value) {
<<<<<<< HEAD
      alert("You appear to be offline. Please check your internet connection and try again.")
      return
    }

    // Find the session
    const sessionId = incomingCall.value.sessionId
    const docSnap = await getDoc(doc(db, "appointments", sessionId))

    if (docSnap.exists()) {
      const data = docSnap.data()
      const session = {
        id: docSnap.id,
        ...data,
        title: data.serviceNames ? data.serviceNames[0] : "Telehealth Appointment",
        doctorName: data.doctorName || "Veterinarian",
        petName: data.petName || "Your Pet",
        petType: data.petType || "Pet",
        scheduledTime: data.date ? new Date(data.date) : new Date(),
        status: data.status || "pending",
        notes: data.notes || "",
      }

      // Join the session
      await joinSession(session)

      // Clear the incoming call
      incomingCall.value = null
    }
  } catch (error) {
    console.error("Error accepting call:", error)
    alert(`Error accepting call: ${error.message || "Unknown error"}`)
=======
      errorMessage.value = "You appear to be offline. Please check your internet connection and try again.";
      return;
    }

    // Set flag to indicate call is being initiated
    isInitiatingCall.value = true;
    isCallInitializing.value = true;
    
    console.log(`Joining session: ${session.id}`);
    activeSession.value = session;
    
    // Check if call document exists first
    const callDoc = doc(db, 'calls', session.id);
    const callSnapshot = await getDoc(callDoc);
    
    if (!callSnapshot.exists()) {
      // Create the call document if it doesn't exist
      console.log('Call document does not exist, creating it now');
      await setDoc(callDoc, {
        status: 'initiating',
        initiatedAt: new Date(),
        initiatedBy: 'user', // The patient/pet-owner is initiating
        receiverId: session.doctorId,
        callerId: authStore.user.userId,
        callerName: authStore.user.displayName || 'Patient',
        hasRemoteTracks: false,
        iceConnectionState: 'new',
        connectionState: 'new'
      });
    } else {
      // Update existing call document
      await updateDoc(callDoc, {
        status: 'initiating',
        initiatedAt: new Date(),
        initiatedBy: 'user', // The patient/pet-owner is initiating
        receiverId: session.doctorId,
        callerId: authStore.user.userId,
        callerName: authStore.user.displayName || 'Patient'
      });
    }
    
    // Initialize WebRTC
    try {
      // Get local media stream
      localStream.value = await WebRTCService.setupLocalStream();
      
      // Attach local stream to video element
      if (localVideoRef.value) {
        localVideoRef.value.srcObject = localStream.value;
      }
      
      // Start the call with onTrack callback
      const result = await WebRTCService.startCall(
        session.id,
        authStore.user.userId,
        session.doctorId,
        localStream.value,
        (stream) => {
          // When we receive the remote stream
          if (remoteVideoRef.value) {
            remoteVideoRef.value.srcObject = stream;
            // Note that we've received tracks
            remoteStreamActive.value = true;
            
            // Update Firestore to indicate the call is connected with video
            updateDoc(callDoc, {
              hasRemoteTracks: true,
              status: 'connected'
            });
          }
        }
      );
      
      // Handle the result properly
      if (result && result.remoteStream) {
        remoteStream.value = result.remoteStream;
        
        // Set the remote stream to the video element
        if (remoteVideoRef.value) {
          remoteVideoRef.value.srcObject = result.remoteStream;
          
          // Check if there are already tracks in the remote stream
          if (result.remoteStream.getTracks().length > 0) {
            remoteStreamActive.value = true;
          }
        }
      } else {
        console.log('WebRTCService.startCall did not return expected structure:', result);
      }
      
      // Update the UI for active call
      callStatus.value = 'connecting';
      currentView.value = 'call';
      
      // Set document title to indicate active call
      document.title = "In Call - Telehealth";
      
      // Reset initialization flags once call has started
      isCallInitializing.value = false;
      isInitiatingCall.value = false;
      
      // Start appointment timer
      startAppointmentTimer(session);
      
      // Subscribe to chat messages for this call
      subscribeToChatMessages(session.id);
      
    } catch (error) {
      console.error('Error accessing media devices:', error);
      errorMessage.value = "Could not access camera or microphone. Please check your device permissions.";
      isCallInitializing.value = false;
      isInitiatingCall.value = false;
    }
  } catch (error) {
    console.error('Error joining session:', error);
    errorMessage.value = "Failed to join the session. Please try again.";
    isCallInitializing.value = false;
    isInitiatingCall.value = false;
>>>>>>> 20d363dc
  }
}

<<<<<<< HEAD
const declineIncomingCall = async () => {
  if (!incomingCall.value) return

  try {
    // Notify the caller that the call was declined
    if (webRTCService) {
      await webRTCService.declineCall(incomingCall.value.sessionId)
    }

    // Clear the incoming call
    incomingCall.value = null
  } catch (error) {
    console.error("Error declining call:", error)
    alert(`Error declining call: ${error.message || "Unknown error"}`)
=======
// Subscribe to chat messages
const subscribeToChatMessages = (callId) => {
  // Clean up any existing subscription
  if (chatMessagesUnsubscribe) {
    chatMessagesUnsubscribe();
    chatMessagesUnsubscribe = null;
  }

  try {
    // Create a reference to the messages collection for this call
    const messagesRef = collection(db, 'calls', callId, 'messages');
    
    // Create a query to get messages ordered by timestamp
    const messagesQuery = query(messagesRef, orderBy('timestamp', 'asc'));
    
    // Subscribe to the query
    chatMessagesUnsubscribe = onSnapshot(messagesQuery, (snapshot) => {
      // Process the snapshot to update the chat messages
      const newMessages = [];
      
      snapshot.forEach((doc) => {
        const data = doc.data();
        
        // Convert server timestamp to Date object
        const timestamp = data.timestamp ? data.timestamp.toDate() : new Date();
        
        // Add the message to the array
        newMessages.push({
          id: doc.id,
          text: data.text,
          sender: data.sender,
          senderId: data.senderId,
          senderName: data.senderName,
          timestamp: timestamp,
          read: data.read
        });
      });
      
      // Update the chat messages
      chatMessages.value = newMessages;
      
      // Scroll to bottom of chat
      nextTick(() => {
        if (isMobileView.value) {
          if (mobileChatMessagesRef.value) {
            mobileChatMessagesRef.value.scrollTop = mobileChatMessagesRef.value.scrollHeight;
          }
        } else {
          if (chatMessagesRef.value) {
            chatMessagesRef.value.scrollTop = chatMessagesRef.value.scrollHeight;
          }
        }
      });
      
      // Mark messages as read
      markMessagesAsRead(newMessages);
    });
  } catch (error) {
    console.error('Error subscribing to chat messages:', error);
>>>>>>> 20d363dc
  }
}

<<<<<<< HEAD
const toggleMute = () => {
  if (!webRTCService) return

  isMuted.value = !isMuted.value
  webRTCService.toggleAudio(isMuted.value)
}

const toggleVideo = () => {
  if (!webRTCService) return

  isVideoOff.value = !isVideoOff.value
  webRTCService.toggleVideo(isVideoOff.value)
}

const toggleScreenShare = async () => {
  if (!webRTCService) return

  try {
    if (isScreenSharing.value) {
      await webRTCService.stopScreenSharing()
    } else {
      await webRTCService.startScreenSharing()
    }

    isScreenSharing.value = !isScreenSharing.value
  } catch (error) {
    console.error("Error toggling screen share:", error)

    if (error.name === "NotAllowedError") {
      alert("Screen sharing permission was denied.")
    } else {
      alert("Failed to share screen. Please try again.")
=======
// Mark messages as read
const markMessagesAsRead = async (messages) => {
  if (!activeSession.value || !authStore.user) return;

  try {
    // Find messages that are from vet (not user) and are unread
    const unreadMessages = messages.filter(msg => 
      msg.sender === 'vet' && 
      msg.senderId !== authStore.user.userId && 
      !msg.read
    );
    
    // Mark each unread message as read
    for (const message of unreadMessages) {
      const messageRef = doc(db, 'calls', activeSession.value.id, 'messages', message.id);
      await updateDoc(messageRef, { read: true });
    }
  } catch (error) {
    console.error('Error marking messages as read:', error);
  }
};

// Similarly update the acceptIncomingCall function
const acceptIncomingCall = async () => {
  if (!incomingCall.value) return;

  try {
    // Check if it's time for the appointment
    if (incomingCall.value.appointment && !isAppointmentTime(incomingCall.value.appointment)) {
      alert('This appointment is not currently available for video call. You can join during the scheduled appointment time.');
      declineIncomingCall();
      return;
    }
    
    // Set accepting call flag to true to hide the modal immediately
    isAcceptingCall.value = true;
    isCallInitializing.value = true;
    
    console.log(`Accepting call: ${incomingCall.value.id}`);
    
    // Find the session for this call
    const session = sessions.value.find(s => s.id === incomingCall.value.id);
    if (session) {
      activeSession.value = session;
    } else {
      // Create a temporary session object if not found
      activeSession.value = {
        id: incomingCall.value.id,
        title: incomingCall.value.sessionTitle,
        doctorId: incomingCall.value.callerId,
        doctorName: incomingCall.value.callerName
      };
    }
    
    // Update call status in Firebase
    const callDoc = doc(db, 'calls', incomingCall.value.id);
    await updateDoc(callDoc, {
      status: 'accepted',
      acceptedAt: new Date(),
      acceptedBy: 'user' // The patient/pet-owner is accepting
    });
    
    // Initialize WebRTC
    try {
      // Get local media stream
      localStream.value = await WebRTCService.setupLocalStream();
      
      // Attach local stream to video element
      if (localVideoRef.value) {
        localVideoRef.value.srcObject = localStream.value;
      }
      
      // Answer the call with onTrack callback - using answerCall instead of joinCall
      const result = await WebRTCService.answerCall(
        incomingCall.value.id,
        localStream.value,
        (stream) => {
          // When we receive the remote stream
          if (remoteVideoRef.value) {
            remoteVideoRef.value.srcObject = stream;
            remoteStreamActive.value = true;
          }
        }
      );
      
      // Handle the result properly
      if (result && result.remoteStream) {
        remoteStream.value = result.remoteStream;
        
        // Set the remote stream to the video element
        if (remoteVideoRef.value) {
          remoteVideoRef.value.srcObject = result.remoteStream;
          
          // Check if there are already tracks in the remote stream
          if (result.remoteStream.getTracks().length > 0) {
            remoteStreamActive.value = true;
          }
        }
      } else {
        console.log('WebRTCService.answerCall did not return expected structure:', result);
      }
      
      // Update the UI for active call
      callStatus.value = 'connecting';
      currentView.value = 'call';
      
      // Set document title to indicate active call
      document.title = "In Call - Telehealth";
      
      // Start appointment timer if we have a session
      if (activeSession.value) {
        startAppointmentTimer(activeSession.value);
      }
      
      // Subscribe to chat messages for this call
      subscribeToChatMessages(incomingCall.value.id);
      
      // Clear incoming call state
      incomingCall.value = null;
      isAcceptingCall.value = false;
      isCallInitializing.value = false;
      
    } catch (error) {
      console.error('Error accessing media devices:', error);
      errorMessage.value = "Could not access camera or microphone. Please check your device permissions.";
      incomingCall.value = null;
      isAcceptingCall.value = false;
      isCallInitializing.value = false;
>>>>>>> 20d363dc
    }
  } catch (error) {
    console.error('Error accepting call:', error);
    errorMessage.value = "Failed to accept the call. Please try again.";
    incomingCall.value = null;
    isAcceptingCall.value = false;
    isCallInitializing.value = false;
  }
}

// FIXED: Properly implemented declineIncomingCall function
const declineIncomingCall = async () => {
  try {
<<<<<<< HEAD
    // Clear remote stream check interval if it exists
    if (remoteStreamCheckInterval) {
      clearInterval(remoteStreamCheckInterval)
      remoteStreamCheckInterval = null
    }

    if (webRTCService) {
      await webRTCService.disconnect()
    }

    // Clean up local stream if it exists
    if (localStream) {
      localStream.getTracks().forEach((track) => track.stop())
      localStream = null
    }

    // Verify db is available
    if (!db) {
      console.error("Firestore db is not initialized")
      alert("Database connection error. Please refresh the page and try again.")
      return
    }

    if (activeSession.value && isOnline.value) {
      await updateDoc(doc(db, "appointments", activeSession.value.id), {
        status: "completed",
        endedAt: serverTimestamp(),
      })
    }

    // Clean up subscriptions
    if (unsubscribeMessages) {
      unsubscribeMessages()
    }

    if (unsubscribeSession) {
      unsubscribeSession()
    }

    activeSession.value = null
    remoteStreamActive.value = false
    callStatus.value = ""

    // Refresh sessions
    if (showingApprovedOnly.value) {
      await loadApprovedSessions()
    } else {
      await refreshSessions()
    }
  } catch (error) {
    console.error("Error ending call:", error)
    alert("Failed to end call properly. Please refresh the page.")
=======
    if (!incomingCall.value) return;
    
    // Store the call ID in a local variable before any async operations
    const callId = incomingCall.value.id;
    
    if (!callId) {
      console.error('Invalid call ID');
      incomingCall.value = null;
      return;
    }
    
    console.log(`Declining call: ${callId}`);
    
    // Update the call status in Firestore to 'rejected'
    const callDoc = doc(db, 'calls', callId);
    await updateDoc(callDoc, {
      status: 'rejected',
      rejectedAt: new Date(),
      rejectedBy: 'user' // The patient/pet-owner is rejecting
    });
    
    // Use WebRTCService to reject the call
    WebRTCService.rejectCall(callId);
    
    // Clear the incoming call state
    incomingCall.value = null;
  } catch (error) {
    console.error('Error declining call:', error);
    errorMessage.value = "Failed to decline the call. Please try again.";
    // Still clear the incoming call state even if there was an error
    incomingCall.value = null;
>>>>>>> 20d363dc
  }
}

<<<<<<< HEAD
// Lifecycle hooks
onMounted(() => {
  // Set up network monitoring
  setupNetworkMonitoring()

  // Load sessions
  refreshSessions()

  // Set up chat messages ref
  watch(chatMessages, () => {
    setTimeout(() => {
      if (chatMessagesRef.value) {
        chatMessagesRef.value.scrollTop = chatMessagesRef.value.scrollHeight
      }
    }, 100)
  })
})

onUnmounted(() => {
  // Clean up WebRTC
  if (webRTCService) {
    webRTCService.disconnect()
  }

  // Clean up local stream if it exists
  if (localStream) {
    localStream.getTracks().forEach((track) => track.stop())
    localStream = null
  }

  // Clear any intervals
  if (remoteStreamCheckInterval) {
    clearInterval(remoteStreamCheckInterval)
    remoteStreamCheckInterval = null
  }

  if (networkStatusInterval) {
    clearInterval(networkStatusInterval)
    networkStatusInterval = null
  }

  // Remove network event listeners
  window.removeEventListener("online", handleOnline)
  window.removeEventListener("offline", handleOffline)

  // Clean up subscriptions
  if (unsubscribeMessages) {
    unsubscribeMessages()
  }

  if (unsubscribeSession) {
    unsubscribeSession()
  }
})
</script>

<style scoped>
.telehealth-container {
  padding: 20px;
  max-width: 1200px;
  margin: 0 auto;
  position: relative;
}

.sessions-list h1 {
  margin-bottom: 20px;
}

.filter-controls {
  display: flex;
  margin-bottom: 20px;
}

.form-select {
  padding: 8px;
  border-radius: 4px;
  border: 1px solid #ccc;
  margin-right: 10px;
}

.btn {
  padding: 8px 16px;
  border-radius: 4px;
  cursor: pointer;
  font-weight: 500;
  display: inline-flex;
  align-items: center;
  justify-content: center;
}

.btn-primary {
  background-color: #4a6cf7;
  color: white;
  border: none;
}

.btn-secondary {
  background-color: #6c757d;
  color: white;
  border: none;
}

.btn-success {
  background-color: #28a745;
  color: white;
  border: none;
}

.btn-danger {
  background-color: #dc3545;
  color: white;
  border: none;
}
=======
// Function to start the appointment timer
const startAppointmentTimer = (appointment) => {
  if (!appointment.date || !appointment.time) return;

  try {
    // Parse the appointment time (e.g., "4:00 PM - 4:20 PM")
    if (appointment.time) {
      const timeMatch = appointment.time.match(/(\d+:\d+\s*[APM]+)\s*-\s*(\d+:\d+\s*[APM]+)/i);
      if (timeMatch && timeMatch.length >= 3) {
        // Get the end time part
        const endTimeStr = timeMatch[2].trim();
        
        // Create date objects for the appointment end time
        const endTimeParts = endTimeStr.match(/(\d+):(\d+)\s*([APM]+)/i);
        
        if (endTimeParts) {
          // Parse end time
          let endHours = parseInt(endTimeParts[1]);
          const endMinutes = parseInt(endTimeParts[2]);
          const endPeriod = endTimeParts[3].toUpperCase();
          
          // Convert to 24-hour format
          if (endPeriod === 'PM' && endHours < 12) endHours += 12;
          if (endPeriod === 'AM' && endHours === 12) endHours = 0;
          
          // Create appointment end datetime object
          const appointmentDate = appointment.date instanceof Date 
            ? appointment.date 
            : parseISO(appointment.date);
          const endTime = new Date(appointmentDate);
          endTime.setHours(endHours, endMinutes, 0, 0);
          
          // Set appointment end time
          appointmentEndTime.value = endTime;
          
          // Update remaining time every second
          appointmentTimer = setInterval(() => {
            const now = new Date();
            const diffInSeconds = differenceInSeconds(appointmentEndTime.value, now);
            
            if (diffInSeconds <= 0) {
              // Time is up, show modal and end call
              clearInterval(appointmentTimer);
              remainingTime.value = '00:00';
              showCallExpiredModal.value = true;
            } else {
              // Calculate remaining time
              const minutes = Math.floor(diffInSeconds / 60);
              const seconds = diffInSeconds % 60;
              remainingTime.value = `${String(minutes).padStart(2, '0')}:${String(seconds).padStart(2, '0')}`;
            }
          }, 1000);
        }
      }
    }
  } catch (error) {
    console.error('Error starting appointment timer:', error);
  }
};
>>>>>>> 20d363dc

// Function to acknowledge call expired
const acknowledgeCallExpired = () => {
  showCallExpiredModal.value = false;
  endCall();
};

// Updated sendMessage function to use Firebase for real-time communication
const sendMessage = async () => {
  if (newMessage.value.trim() === '' || !activeSession.value) return;

  try {
    // Create a reference to the messages collection for this call
    const messagesRef = collection(db, 'calls', activeSession.value.id, 'messages');
    
    // Add the new message to Firestore
    await addDoc(messagesRef, {
      text: newMessage.value,
      sender: 'user', // 'user' for patient/pet-owner, 'vet' for veterinarian
      senderId: authStore.user.userId,
      senderName: authStore.user.displayName || 'Patient',
      timestamp: serverTimestamp(),
      read: false
    });
    
    // Clear the input field
    newMessage.value = '';
    
    // Scroll to bottom of chat
    nextTick(() => {
      if (isMobileView.value) {
        if (mobileChatMessagesRef.value) {
          mobileChatMessagesRef.value.scrollTop = mobileChatMessagesRef.value.scrollHeight;
        }
      } else {
        if (chatMessagesRef.value) {
          chatMessagesRef.value.scrollTop = chatMessagesRef.value.scrollHeight;
        }
      }
    });
  } catch (error) {
    console.error('Error sending message:', error);
  }
};

// End call - UPDATED to handle remoteStream safely
const endCall = async () => {
  try {
    // First, update the call status in Firestore to notify the vet
    if (activeSession.value) {
      const callDoc = doc(db, 'calls', activeSession.value.id);
      
      // Update the call status to 'ended' to trigger the vet's UI to update
      await updateDoc(callDoc, {
        status: 'ended',
        endedAt: new Date(),
        endedBy: 'user', // Indicate that the user (pet owner) ended the call
        iceConnectionState: 'closed',
        connectionState: 'closed'
      });
      
      console.log('Call status updated to ended in Firestore');
    }
    
    // Clean up chat messages subscription
    if (chatMessagesUnsubscribe) {
      chatMessagesUnsubscribe();
      chatMessagesUnsubscribe = null;
    }
    
    // Clear appointment timer
    if (appointmentTimer) {
      clearInterval(appointmentTimer);
      appointmentTimer = null;
    }
    
    // Use WebRTCService to hang up
    WebRTCService.hangUp();

    // Clean up local state
    if (localStream.value) {
      localStream.value.getTracks().forEach(track => {
        try {
          track.stop();
        } catch (e) {
          console.error('Error stopping track:', e);
        }
      });
      localStream.value = null;
    }

    // Safely handle remoteStream cleanup
    if (remoteStream.value) {
      remoteStream.value.getTracks().forEach(track => {
        try {
          track.stop();
        } catch (e) {
          console.error('Error stopping remote track:', e);
        }
      });
      remoteStream.value = null;
    }

    // Clear video elements' srcObject
    if (localVideoRef.value) {
      localVideoRef.value.srcObject = null;
    }
    
    if (remoteVideoRef.value) {
      remoteVideoRef.value.srcObject = null;
    }

    // Reset all state variables
    remoteStreamActive.value = false;
    activeSession.value = null;
    chatMessages.value = [];
    isMuted.value = false;
    isVideoOff.value = false;
    isScreenSharing.value = false;
    isSpeakerMuted.value = false;
    showChatPanel.value = false;
    currentView.value = 'sessions';
    callStatus.value = "";
    remainingTime.value = '';

    // Reset flags
    isAcceptingCall.value = false;
    isInitiatingCall.value = false;
    isCallInitializing.value = false;
    
    // Reset document title to remove any "In Call" indicators
    document.title = "Telehealth Sessions";
    
    // Force garbage collection
    setTimeout(() => {
      if (window.gc) window.gc();
    }, 100);
  } catch (error) {
    console.error("Error ending call:", error);
    
    // Even if there's an error, still reset the UI state
    remoteStreamActive.value = false;
    activeSession.value = null;
    currentView.value = 'sessions';
    
    // Reset document title
    document.title = "Telehealth Sessions";
  }
};

// Toggle mute
const toggleMute = () => {
  isMuted.value = !isMuted.value;
  WebRTCService.toggleMute(isMuted.value);
};

// Toggle video
const toggleVideo = () => {
  isVideoOff.value = !isVideoOff.value;
  WebRTCService.toggleVideo(isVideoOff.value);
};

<<<<<<< HEAD
.status-approved {
  background-color: #e8f5e9;
  color: #1b5e20;
}

.status-in-progress {
  background-color: #e8f5e9;
  color: #1b5e20;
}
=======
// Toggle speaker
const toggleSpeaker = () => {
  isSpeakerMuted.value = !isSpeakerMuted.value;
>>>>>>> 20d363dc

  // If we have a remote video element, mute/unmute it
  if (remoteVideoRef.value) {
    remoteVideoRef.value.muted = isSpeakerMuted.value;
  }
};

// Add this function to handle screen sharing ended event
const handleScreenShareEnded = () => {
  console.log('Screen sharing ended event received');
  isScreenSharing.value = false;
  
  // Try to recover camera if needed
  if (activeSession.value) {
    recoverFromScreenShareError().catch(error => {
      console.error('Error recovering from screen share end:', error);
    });
  }
};

// Add this function to recover from screen share errors
const recoverFromScreenShareError = async () => {
  try {
    console.log('Attempting to recover from screen share error');
    
    // Get a new camera stream
    const cameraStream = await navigator.mediaDevices.getUserMedia({ 
      video: true, 
      audio: localStream.value && localStream.value.getAudioTracks().length > 0 
    });
    
    // Replace the video track
    const videoTrack = cameraStream.getVideoTracks()[0];
    if (videoTrack) {
      // Get the sender that's sending the current video track
      const sender = WebRTCService.getVideoSender();
      if (sender) {
        // Replace the track in the RTCPeerConnection
        await sender.replaceTrack(videoTrack);
      }
      
      // Create a new local stream if needed
      if (!localStream.value) {
        localStream.value = new MediaStream();
        
        // Add audio track if we had one before
        const audioTrack = cameraStream.getAudioTracks()[0];
        if (audioTrack) {
          localStream.value.addTrack(audioTrack);
        }
      } else {
        // Replace the track in our local stream
        const oldVideoTracks = localStream.value.getVideoTracks();
        oldVideoTracks.forEach(track => {
          track.stop(); // Stop the old track
          localStream.value.removeTrack(track);
        });
      }
      
      localStream.value.addTrack(videoTrack);
      
      // Update the local video element
      if (localVideoRef.value) {
        localVideoRef.value.srcObject = localStream.value;
      }
    }
    
    // Reset screen sharing state
    isScreenSharing.value = false;
    
    console.log('Successfully recovered from screen share error');
  } catch (error) {
    console.error('Failed to recover from screen share error:', error);
  }
};

// Fix the toggleScreenShare function to properly handle browser UI screen share ending
const toggleScreenShare = async () => {
  try {
    // If we're currently screen sharing and trying to turn it off
    if (isScreenSharing.value) {
      // Get back to camera video
      try {
        // Get a new camera stream
        const cameraStream = await navigator.mediaDevices.getUserMedia({ 
          video: true, 
          audio: localStream.value && localStream.value.getAudioTracks().length > 0 
        });
        
        // Replace the video track
        const videoTrack = cameraStream.getVideoTracks()[0];
        if (videoTrack) {
          // Get the sender that's sending the current video track
          const sender = WebRTCService.getVideoSender();
          if (sender) {
            // Replace the track in the RTCPeerConnection
            await sender.replaceTrack(videoTrack);
          }
          
          // Replace the track in our local stream
          const oldVideoTracks = localStream.value.getVideoTracks();
          oldVideoTracks.forEach(track => {
            track.stop(); // Stop the old track
            localStream.value.removeTrack(track);
          });
          
          localStream.value.addTrack(videoTrack);
          
          // Update the local video element
          if (localVideoRef.value) {
            localVideoRef.value.srcObject = localStream.value;
          }
        }
        
        // Toggle screen sharing state
        isScreenSharing.value = false;
      } catch (error) {
        console.error('Error switching back to camera:', error);
        isScreenSharing.value = false; // Still update the UI state
        throw error;
      }
    } else {
      // Starting screen share
      try {
        // Request screen sharing
        const screenStream = await navigator.mediaDevices.getDisplayMedia({ 
          video: true,
          audio: false // Most screen sharing doesn't include audio
        });
        
        // Get the video track from screen sharing
        const screenVideoTrack = screenStream.getVideoTracks()[0];
        
        if (screenVideoTrack) {
          // Listen for the "ended" event on the screen share track
          screenVideoTrack.addEventListener('ended', async () => {
            // The user has ended screen sharing via the browser UI
            console.log('Screen sharing ended by user');
            
            // Only attempt to switch back if we're still in screen sharing mode
            if (isScreenSharing.value) {
              try {
                // Get a new camera stream
                const cameraStream = await navigator.mediaDevices.getUserMedia({ 
                  video: true, 
                  audio: localStream.value && localStream.value.getAudioTracks().length > 0 
                });
                
                // Replace the video track
                const videoTrack = cameraStream.getVideoTracks()[0];
                if (videoTrack) {
                  // Get the sender that's sending the current video track
                  const sender = WebRTCService.getVideoSender();
                  if (sender) {
                    // Replace the track in the RTCPeerConnection
                    await sender.replaceTrack(videoTrack);
                  }
                  
                  // Replace the track in our local stream
                  const oldVideoTracks = localStream.value.getVideoTracks();
                  oldVideoTracks.forEach(track => {
                    track.stop(); // Stop the old track
                    localStream.value.removeTrack(track);
                  });
                  
                  localStream.value.addTrack(videoTrack);
                  
                  // Update the local video element
                  if (localVideoRef.value) {
                    localVideoRef.value.srcObject = localStream.value;
                  }
                }
                
                // Update UI state
                isScreenSharing.value = false;
              } catch (error) {
                console.error('Error switching back to camera after screen share ended:', error);
                // Still update UI state even if there was an error
                isScreenSharing.value = false;
              }
            }
          });
          
          // Get the sender that's sending the current video track
          const sender = WebRTCService.getVideoSender();
          if (sender) {
            // Replace the track in the RTCPeerConnection
            await sender.replaceTrack(screenVideoTrack);
          }
          
          // Replace the track in our local stream
          const oldVideoTracks = localStream.value.getVideoTracks();
          oldVideoTracks.forEach(track => {
            track.stop(); // Stop the old track
            localStream.value.removeTrack(track);
          });
          
          localStream.value.addTrack(screenVideoTrack);
          
          // Update the local video element
          if (localVideoRef.value) {
            localVideoRef.value.srcObject = localStream.value;
          }
          
          // Toggle screen sharing state
          isScreenSharing.value = true;
        }
      } catch (error) {
        // User cancelled the screen sharing prompt
        console.error('Error starting screen share:', error);
        isScreenSharing.value = false; // Ensure UI state is correct
        throw error;
      }
    }
    
    return localStream.value;
  } catch (error) {
    console.error('Error toggling screen share:', error);
    errorMessage.value = "Failed to toggle screen sharing. Please try again.";
    isScreenSharing.value = false; // Ensure UI state is correct
    throw error;
  }
};

// Setup incoming calls listener
const setupIncomingCallsListener = () => {
  if (!authStore.user || !authStore.user.userId) return;

  try {
    incomingCallsUnsubscribe = WebRTCService.listenForIncomingCalls(
      authStore.user.userId,
      (callData) => {
        // Find the appointment details
        const appointment = sessions.value.find(s => s.id === callData.id);
        
        if (appointment) {
          // Check if it's time for the appointment
          if (!isAppointmentTime(appointment)) {
            console.log("Ignoring incoming call outside of appointment time");
            return;
          }
          
          incomingCall.value = {
            id: callData.id,
            callerId: callData.callerId,
            callerName: appointment.doctorName || 'Doctor',
            sessionTitle: appointment.title || 'Telehealth Session',
            appointment: appointment
          };
          
          // Add a listener to check if the call gets canceled or ended by the vet
          const callDoc = doc(db, 'calls', callData.id);
          const callStatusUnsubscribe = onSnapshot(callDoc, (snapshot) => {
            const data = snapshot.data();
            if (data) {
              // If the call was rejected or ended by the vet, hide the incoming call modal
              if (data.status === 'rejected' || data.status === 'ended') {
                console.log('Call was rejected or ended by the veterinarian');
                // Hide the incoming call modal
                if (incomingCall.value && incomingCall.value.id === callData.id) {
                  incomingCall.value = null;
                }
                // Unsubscribe from this listener
                callStatusUnsubscribe();
              }
            }
          });
        } else {
          incomingCall.value = {
            id: callData.id,
            callerId: callData.callerId,
            callerName: 'Doctor',
            sessionTitle: 'Telehealth Session'
          };
          
          // Add the same listener for unknown appointments
          const callDoc = doc(db, 'calls', callData.id);
          const callStatusUnsubscribe = onSnapshot(callDoc, (snapshot) => {
            const data = snapshot.data();
            if (data) {
              // If the call was rejected or ended by the vet, hide the incoming call modal
              if (data.status === 'rejected' || data.status === 'ended') {
                console.log('Call was rejected or ended by the veterinarian');
                // Hide the incoming call modal
                if (incomingCall.value && incomingCall.value.id === callData.id) {
                  incomingCall.value = null;
                }
                // Unsubscribe from this listener
                callStatusUnsubscribe();
              }
            }
          });
        }
      }
    );
  } catch (error) {
    console.error('Error setting up incoming calls listener:', error);
  }
};

// Lifecycle hooks
onMounted(() => {
  checkMobileView();
  window.addEventListener("resize", checkMobileView);

  // Initialize auth if needed
  if (!authStore.isInitialized) {
    authStore.initialize();
  }

  // Fetch categories first
  serviceCategoryStore.fetchCategories();

<<<<<<< HEAD
.patient-info {
  display: flex;
  gap: 20px;
}
=======
  // Fetch services to get category information
  serviceCategoryStore.fetchServices();
>>>>>>> 20d363dc

  // Load approved sessions by default
  loadApprovedSessions();

  // Initialize Lottie animations
  initializeLottieAnimations();
  startAutoplay();

  // Setup network monitoring
  setupNetworkMonitoring();

  // Setup incoming calls listener
  setupIncomingCallsListener();

  // Listen for screen sharing state changes from WebRTCService
  window.addEventListener('webrtc-screenshare-ended', handleScreenShareEnded);
});

// Clean up when component is unmounted
onUnmounted(() => {
  stopAutoplay();
  clearInterval(networkStatusInterval);
  window.removeEventListener("resize", checkMobileView);
  window.removeEventListener("online", handleOnline);
  window.removeEventListener("offline", handleOffline);
  window.removeEventListener('webrtc-screenshare-ended', handleScreenShareEnded);

  // Clean up WebRTC
  if (activeSession.value) {
    endCall();
  }

  // Unsubscribe from incoming calls listener
  if (incomingCallsUnsubscribe) {
    incomingCallsUnsubscribe();
  }
  
  // Clean up chat messages subscription
  if (chatMessagesUnsubscribe) {
    chatMessagesUnsubscribe();
    chatMessagesUnsubscribe = null;
  }
  
  // Clear appointment timer
  if (appointmentTimer) {
    clearInterval(appointmentTimer);
    appointmentTimer = null;
  }
});

// Watchers
watch(currentSlide, (newSlide, oldSlide) => {
  lottieInstances.forEach((instance, index) => {
    if (index === newSlide) {
      instance.play();
    } else {
      instance.pause();
    }
  });
});

// Watch for call status changes to update UI - UPDATED to safely check remoteStream
watch(() => callStatus.value, (newStatus) => {
  if (newStatus === 'connected') {
    // Double check remote stream when connection is established
    if (remoteStream.value && typeof remoteStream.value.getTracks === 'function') {
      try {
        const tracks = remoteStream.value.getTracks();
        if (tracks && tracks.length > 0) {
          remoteStreamActive.value = true;
        }
      } catch (error) {
        console.error('Error checking remote stream tracks:', error);
      }
    } else {
      // If remoteStream doesn't have getTracks, we might still be connected
      // if the remote video element has a srcObject
      if (remoteVideoRef.value && remoteVideoRef.value.srcObject) {
        remoteStreamActive.value = true;
      }
    }
  }
});

// Watch for Firestore call status updates
watch(() => activeSession.value, async (newSession) => {
  if (unsubscribeCallStatus.value) {
    unsubscribeCallStatus.value(); // Unsubscribe from previous listener
    unsubscribeCallStatus.value = null;
  }

  if (newSession) {
    // Listen for call status updates in Firestore
    const callDoc = doc(db, 'calls', newSession.id);
    const unsubscribe = onSnapshot(callDoc, (snapshot) => {
      const data = snapshot.data();
      if (data) {
        // Update call status based on Firestore
        if (data.status === 'connected') {
          callStatus.value = 'connected';
          remoteStreamActive.value = true; // Update remote stream active state when connected

          // Check if remote stream has tracks flag is set
          if (data.hasRemoteTracks) {
            remoteStreamActive.value = true;
          }
        } else if (data.status === 'ended' && !isCallInitializing.value) {
          callStatus.value = 'ended';
          // Auto end call if the other party ended it
          if (activeSession.value) {
            endCall();
          }
        }
      }
    });

    unsubscribeCallStatus.value = unsubscribe;
  }
});
</script>

<style scoped>
/* Slide transition animations */
.slide-enter-active,
.slide-leave-active {
  transition: all 0.3s ease;
}

.slide-enter-from {
  opacity: 0;
  transform: translateX(100%);
}

.slide-leave-to {
  opacity: 0;
  transform: translateX(-100%);
}

.slide-enter-to,
.slide-leave-from {
  opacity: 1;
  transform: translateX(0);
}

<<<<<<< HEAD
.notes-section, .chat-section {
  background-color: #f8f9fa;
  border-radius: 8px;
  padding: 15px;
  height: 400px;
=======
.telehealth-container {
>>>>>>> 20d363dc
  display: flex;
  flex-direction: column;
  min-height: 100%;
  height: 100%;
  padding-bottom: 1.5rem;
}

<<<<<<< HEAD
.notes-section h3, .chat-section h3 {
  font-size: 16px;
  font-weight: 600;
  margin-bottom: 10px;
}

.notes-content {
  flex-grow: 1;
  overflow-y: auto;
  padding: 10px;
  background-color: white;
  border-radius: 4px;
  border: 1px solid #e0e0e0;
}

.form-control {
  width: 100%;
  padding: 8px;
  border-radius: 4px;
  border: 1px solid #ccc;
  font-family: inherit;
}

.chat-messages {
  flex-grow: 1;
  overflow-y: auto;
  margin-bottom: 10px;
  padding-right: 5px;
}

.message {
  margin-bottom: 10px;
  max-width: 80%;
}

.message.sent {
  margin-left: auto;
}

.message-content {
  padding: 10px;
  border-radius: 8px;
  word-break: break-word;
}

.sent .message-content {
  background-color: #e3f2fd;
}

.received .message-content {
  background-color: #f1f1f1;
}

.message-time {
  font-size: 12px;
  color: #666;
  margin-top: 2px;
  text-align: right;
}

.chat-input {
  display: flex;
  gap: 10px;
}

.chat-input input {
  flex-grow: 1;
}

/* Network Status Banner */
.network-status-banner {
  position: fixed;
  bottom: 0;
  left: 0;
  width: 100%;
  background-color: #f8d7da;
  color: #721c24;
  padding: 10px 20px;
  display: flex;
  align-items: center;
  justify-content: center;
  z-index: 1000;
}

/* Incoming Call Modal */
.incoming-call-modal {
  position: fixed;
  top: 0;
  left: 0;
  width: 100%;
  height: 100%;
  background-color: rgba(0, 0, 0, 0.7);
  display: flex;
  align-items: center;
  justify-content: center;
  z-index: 1000;
}

.incoming-call-info {
  display: flex;
  flex-direction: column;
  align-items: center;
  text-align: center;
}

.animate-pulse {
  animation: pulse 1.5s infinite;
}

/* Responsive adjustments */
@media (max-width: 768px) {
  .video-container {
    grid-template-columns: 1fr;
  }
  
  .video-container.remote-active {
    grid-template-columns: 1fr;
  }
  
  .local-video.pip-mode {
    width: 35%;
  }
  
  .session-tools {
    grid-template-columns: 1fr;
  }
  
  .session-header {
    flex-direction: column;
    align-items: flex-start;
  }
  
  .patient-info {
    margin: 10px 0;
    flex-direction: column;
    gap: 5px;
=======
.telehealth-container > div:first-child {
  min-height: calc(100% + 1.25rem);
}

@media (min-width: 768px) {
  .telehealth-container {
    min-height: calc(100% + 1.25rem);
>>>>>>> 20d363dc
  }
}
</style><|MERGE_RESOLUTION|>--- conflicted
+++ resolved
@@ -1,90 +1,6 @@
 <!-- views/user/Telehealth.vue -->
 <template>
   <div class="telehealth-container">
-<<<<<<< HEAD
-    <!-- Session List View -->
-    <div v-if="!activeSession" class="sessions-list">
-      <div class="flex items-center mb-4">
-        <h1 class="text-2xl font-bold">
-          {{ showingApprovedOnly ? 'Approved Telehealth Appointments' : 'My Telehealth Appointments' }}
-        </h1>
-      </div>
-      
-      <div class="filter-controls mb-4">
-        <select v-model="statusFilter" class="form-select mr-2">
-          <option value="all">All Appointments</option>
-          <option value="approved">Approved</option>
-          <option value="scheduled">Scheduled</option>
-          <option value="completed">Completed</option>
-          <option value="cancelled">Cancelled</option>
-        </select>
-        <button @click="refreshSessions" class="btn btn-primary mr-2">
-          <RefreshCwIcon class="w-4 h-4 mr-2" />
-          Refresh
-        </button>
-        <button @click="loadApprovedSessions" class="btn btn-success">
-          <CheckIcon class="w-4 h-4 mr-2" />
-          Show Approved Only
-        </button>
-      </div>
-      
-      <div v-if="loading" class="text-center py-4">
-        <div class="spinner"></div>
-        <p>Loading appointments...</p>
-      </div>
-      
-      <div v-else-if="filteredSessions.length === 0" class="empty-state">
-        <p>No telehealth appointments found.</p>
-        <button @click="refreshSessions" class="btn btn-primary mt-4">
-          <RefreshCwIcon class="w-4 h-4 mr-2" />
-          Refresh Appointments
-        </button>
-      </div>
-      
-      <div v-else class="sessions-grid">
-        <div 
-          v-for="appointment in filteredSessions" 
-          :key="appointment.id" 
-          class="session-card"
-          @click="selectSession(appointment)"
-        >
-          <div class="card-header">
-            <span :class="['status-badge', `status-${appointment.status}`]">
-              {{ appointment.status }}
-            </span>
-            <h3 class="session-title">{{ appointment.title || 'Telehealth Appointment' }}</h3>
-          </div>
-          
-          <div class="card-body">
-            <p><strong>Doctor:</strong> {{ appointment.doctorName || 'Veterinarian' }}</p>
-            <p><strong>Pet:</strong> {{ appointment.petName || 'Your Pet' }} ({{ appointment.petType || 'Pet' }})</p>
-            <p><strong>Scheduled:</strong> {{ formatDate(appointment.scheduledTime || appointment.date) }}</p>
-          </div>
-          
-          <div class="card-footer">
-            <button 
-              v-if="(appointment.status === 'scheduled' || appointment.status === 'approved') && isSessionJoinable(appointment)" 
-              class="btn btn-success"
-              @click.stop="joinSession(appointment)"
-            >
-              <PhoneIcon class="w-4 h-4 mr-2" />
-              Join Call
-            </button>
-            <button 
-              v-else-if="appointment.status === 'scheduled' || appointment.status === 'approved'" 
-              class="btn btn-secondary" 
-              disabled
-            >
-              Not Yet Available
-            </button>
-            <button 
-              v-if="appointment.status === 'scheduled' || appointment.status === 'approved'" 
-              class="btn btn-danger ml-2"
-              @click.stop="cancelSession(appointment)"
-            >
-              Cancel
-            </button>
-=======
     <!-- Loading spinner during initial data load -->
     <LoadingSpinner v-if="loading" isOverlay text="Loading appointments..." />
 
@@ -167,25 +83,10 @@
                 </div>
               </div>
             </div>
->>>>>>> 20d363dc
           </div>
         </div>
       </div>
     </div>
-<<<<<<< HEAD
-    
-    <!-- Active Session View -->
-    <div v-else class="active-session">
-      <div class="session-header">
-        <h2>{{ activeSession.title || 'Telehealth Appointment' }}</h2>
-        <div class="patient-info">
-          <span><strong>Doctor:</strong> {{ activeSession.doctorName || 'Veterinarian' }}</span>
-          <span><strong>Pet:</strong> {{ activeSession.petName || 'Your Pet' }} ({{ activeSession.petType || 'Pet' }})</span>
-        </div>
-        <div class="call-status" v-if="callStatus">
-          <span :class="['status-indicator', callStatus === 'connected' ? 'connected' : 'connecting']"></span>
-          {{ callStatus === 'connected' ? 'Connected' : 'Connecting...' }}
-=======
 
     <!-- Session List View - Optimized for mobile -->
     <div v-else-if="currentView === 'sessions' && !activeSession" class="h-full flex flex-col bg-gray-50 overflow-auto">
@@ -388,7 +289,6 @@
             <!-- Added bottom spacing to match Carousel view -->
             <div class="h-4 sm:h-6 md:h-8"></div>
           </div>
->>>>>>> 20d363dc
         </div>
       </div>
     </div>
@@ -569,13 +469,6 @@
         </div>
       </div>
       
-<<<<<<< HEAD
-      <div class="session-tools">
-        <div class="notes-section">
-          <h3>Appointment Notes</h3>
-          <div class="notes-content">
-            {{ activeSession.notes || 'No notes available for this appointment.' }}
-=======
       <!-- UPDATED: Responsive layout with equal height for video and chat on mobile -->
       <div class="flex-1 overflow-y-auto">
         <div class="flex flex-col md:flex-row gap-3 p-3 sm:gap-4 sm:p-4">
@@ -720,7 +613,6 @@
                 </div>
               </div>
             </div>
->>>>>>> 20d363dc
           </div>
           
           <!-- Desktop Chat Section - UPDATED: Fixed responsive issues -->
@@ -821,38 +713,6 @@
         </div>
       </div>
     </div>
-<<<<<<< HEAD
-    
-    <!-- Network Status Banner -->
-    <div v-if="!isOnline" class="network-status-banner">
-      <AlertTriangleIcon class="w-5 h-5 mr-2" />
-      You are currently offline. Some features may not work properly.
-    </div>
-    
-    <!-- Incoming Call Modal -->
-    <div v-if="incomingCall" class="incoming-call-modal">
-      <div class="modal-content">
-        <div class="modal-header">
-          <h3>Incoming Call</h3>
-        </div>
-        <div class="modal-body">
-          <div class="incoming-call-info">
-            <PhoneIcon class="w-16 h-16 text-green-500 mb-4 animate-pulse" />
-            <h4 class="text-lg font-semibold mb-2">{{ incomingCall.callerName }} is calling</h4>
-            <p>{{ incomingCall.sessionTitle }}</p>
-            
-            <div class="modal-buttons mt-6">
-              <button @click="acceptIncomingCall" class="btn btn-success">
-                <PhoneIcon class="w-4 h-4 mr-2" />
-                Accept
-              </button>
-              <button @click="declineIncomingCall" class="btn btn-danger">
-                <PhoneOffIcon class="w-4 h-4 mr-2" />
-                Decline
-              </button>
-            </div>
-          </div>
-=======
 
     <!-- Call Time Expired Modal -->
     <div v-if="showCallExpiredModal" class="fixed inset-0 bg-black/70 flex items-center justify-center z-50">
@@ -871,7 +731,6 @@
             <CheckIcon class="w-5 h-5 mr-2" />
             OK
           </button>
->>>>>>> 20d363dc
         </div>
       </div>
     </div>
@@ -879,28 +738,9 @@
 </template>
 
 <script setup>
-<<<<<<< HEAD
-import { ref, computed, onMounted, onUnmounted, watch, nextTick } from "vue"
-import {
-  getFirestore,
-  collection,
-  query,
-  where,
-  getDocs,
-  doc,
-  getDoc,
-  updateDoc,
-  onSnapshot,
-  addDoc,
-  serverTimestamp,
-  orderBy,
-} from "firebase/firestore"
-import { getAuth } from "firebase/auth"
-=======
 import { ref, computed, onMounted, watch, nextTick, onUnmounted } from "vue";
 import { useRouter } from "vue-router";
 import lottie from "lottie-web";
->>>>>>> 20d363dc
 import {
   RefreshCwIcon,
   PhoneIcon,
@@ -914,56 +754,6 @@
   MonitorIcon,
   AlertTriangleIcon,
   CheckIcon,
-<<<<<<< HEAD
-} from "lucide-vue-next"
-import TelehealthService from "@/services/TelehealthService"
-import WebRTCService from "@/services/WebRTCService"
-import { db } from "@/firebase-config" // Import db directly
-
-// Firebase setup
-const auth = getAuth()
-
-// State variables
-const loading = ref(true)
-const sessions = ref([])
-const statusFilter = ref("all")
-const activeSession = ref(null)
-const chatMessages = ref([])
-const newMessage = ref("")
-const chatMessagesRef = ref(null)
-const incomingCall = ref(null)
-const showingApprovedOnly = ref(false)
-
-// WebRTC state
-const localVideoRef = ref(null)
-const remoteVideoRef = ref(null)
-const isMuted = ref(false)
-const isVideoOff = ref(false)
-const isScreenSharing = ref(false)
-const remoteStreamActive = ref(false)
-const callStatus = ref("")
-
-// Network status monitoring
-const isOnline = ref(navigator.onLine)
-let networkStatusInterval = null
-
-// WebRTC service instance
-let webRTCService = null
-let unsubscribeMessages = null
-let unsubscribeSession = null
-let localStream = null
-
-// Remote stream check interval
-let remoteStreamCheckInterval = null
-
-// Computed properties
-const filteredSessions = computed(() => {
-  if (statusFilter.value === "all") {
-    return sessions.value
-  }
-  return sessions.value.filter((session) => session.status === statusFilter.value)
-})
-=======
   ArrowLeftIcon,
   CalendarIcon,
   ChevronLeftIcon,
@@ -1279,146 +1069,38 @@
 const stopAutoplay = () => {
   clearInterval(autoplayInterval);
 };
->>>>>>> 20d363dc
 
 // Network status monitoring
 const setupNetworkMonitoring = () => {
   // Listen for online/offline events
-<<<<<<< HEAD
-  window.addEventListener("online", handleOnline)
-  window.addEventListener("offline", handleOffline)
-=======
   window.addEventListener("online", handleOnline);
   window.addEventListener("offline", handleOffline);
->>>>>>> 20d363dc
 
   // Also check periodically
   networkStatusInterval = setInterval(() => {
-    const currentStatus = navigator.onLine
+    const currentStatus = navigator.onLine;
     if (isOnline.value !== currentStatus) {
-      isOnline.value = currentStatus
+      isOnline.value = currentStatus;
       if (currentStatus) {
-        handleOnline()
+        handleOnline();
       } else {
-        handleOffline()
+        handleOffline();
       }
     }
-  }, 5000)
-}
+  }, 5000);
+};
 
 const handleOnline = () => {
-<<<<<<< HEAD
-  console.log("Network connection restored")
-  isOnline.value = true
-
-  // Refresh data if we're in a session
-  if (activeSession.value) {
-    refreshSessionData(activeSession.value.id)
-=======
   console.log("Network connection restored");
   isOnline.value = true;
 
   // If we have an active session, ensure we're in call view
   if (activeSession.value) {
     currentView.value = 'call';
->>>>>>> 20d363dc
-  }
-}
+  }
+};
 
 const handleOffline = () => {
-<<<<<<< HEAD
-  console.log("Network connection lost")
-  isOnline.value = false
-}
-
-const refreshSessionData = async (sessionId) => {
-  try {
-    // Re-subscribe to session updates
-    if (unsubscribeSession) {
-      unsubscribeSession()
-    }
-
-    // Verify db is available
-    if (!db) {
-      console.error("Firestore db is not initialized")
-      return
-    }
-
-    unsubscribeSession = onSnapshot(
-      doc(db, "appointments", sessionId),
-      (docSnapshot) => {
-        if (docSnapshot.exists()) {
-          const data = docSnapshot.data()
-          activeSession.value = {
-            id: docSnapshot.id,
-            ...data,
-            title: data.serviceNames ? data.serviceNames[0] : "Telehealth Appointment",
-            doctorName: data.doctorName || "Veterinarian",
-            petName: data.petName || "Your Pet",
-            petType: data.petType || "Pet",
-            scheduledTime: data.date ? new Date(data.date) : new Date(),
-            status: data.status || "pending",
-            notes: data.notes || "",
-          }
-
-          // Check if vet has joined
-          if (data.vetJoinedAt && !remoteStreamActive.value) {
-            // Vet has joined, display their stream
-            if (webRTCService && webRTCService.remoteStream) {
-              webRTCService.displayRemoteStream()
-            } else {
-              // Still connecting
-              callStatus.value = "connecting"
-            }
-          }
-        }
-      },
-      (error) => {
-        console.error("Error in session snapshot:", error)
-        // Handle error gracefully
-        if (!isOnline.value) {
-          console.log("Network appears to be offline, will retry when connection is restored")
-        }
-      },
-    )
-
-    // Re-subscribe to chat messages
-    if (unsubscribeMessages) {
-      unsubscribeMessages()
-    }
-
-    // Verify db is available
-    if (!db) {
-      console.error("Firestore db is not initialized")
-      return
-    }
-
-    unsubscribeMessages = onSnapshot(
-      query(collection(db, "appointments", sessionId, "messages"), orderBy("timestamp", "asc")),
-      (querySnapshot) => {
-        chatMessages.value = querySnapshot.docs.map((doc) => ({
-          id: doc.id,
-          ...doc.data(),
-        }))
-
-        // Scroll to bottom of chat
-        setTimeout(() => {
-          if (chatMessagesRef.value) {
-            chatMessagesRef.value.scrollTop = chatMessagesRef.value.scrollHeight
-          }
-        }, 100)
-      },
-      (error) => {
-        console.error("Error in messages snapshot:", error)
-        // Handle error gracefully
-        if (!isOnline.value) {
-          console.log("Network appears to be offline, will retry when connection is restored")
-        }
-      },
-    )
-  } catch (error) {
-    console.error("Error refreshing session data:", error)
-=======
   console.log("Network connection lost");
   isOnline.value = false;
 
@@ -1452,60 +1134,9 @@
     showingApprovedOnly.value = false;
   } else {
     showingApprovedOnly.value = true;
->>>>>>> 20d363dc
-  }
-}
-
-<<<<<<< HEAD
-// Update the refreshSessions method
-const refreshSessions = async () => {
-  loading.value = true
-  showingApprovedOnly.value = false
-  try {
-    if (!isOnline.value) {
-      // Don't attempt to fetch if offline
-      loading.value = false
-      return
-    }
-
-    const patientId = auth.currentUser?.uid || "test-patient-id" // Fallback for testing
-
-    console.log("Fetching all appointments for patient:", patientId)
-    // Use TelehealthService to get appointments
-    sessions.value = await TelehealthService.getUserAppointments(patientId, "patient")
-    console.log("Fetched appointments:", sessions.value)
-  } catch (error) {
-    console.error("Error fetching appointments:", error)
-    alert("Failed to load appointments. Please try again later.")
-  } finally {
-    loading.value = false
-  }
-}
-
-// Load only approved sessions
-const loadApprovedSessions = async () => {
-  loading.value = true
-  showingApprovedOnly.value = true
-  try {
-    if (!isOnline.value) {
-      // Don't attempt to fetch if offline
-      loading.value = false
-      return
-    }
-
-    const patientId = auth.currentUser?.uid || "test-patient-id" // Fallback for testing
-
-    console.log("Fetching approved appointments for patient:", patientId)
-    // Use TelehealthService to get approved appointments
-    sessions.value = await TelehealthService.getApprovedAppointments(patientId, "patient")
-    console.log("Fetched approved appointments:", sessions.value)
-
-    // Set filter to show approved sessions
-    statusFilter.value = "approved"
-  } catch (error) {
-    console.error("Error fetching approved appointments:", error)
-    alert("Failed to load approved appointments. Please try again later.")
-=======
+  }
+};
+
 // Update the refreshSessions method to fetch real data
 const refreshSessions = async () => {
   loading.value = true;
@@ -1540,56 +1171,11 @@
   } catch (error) {
     console.error("Error fetching appointments:", error);
     errorMessage.value = "Failed to load appointments. Please try again.";
->>>>>>> 20d363dc
   } finally {
-    loading.value = false
-  }
-}
-
-<<<<<<< HEAD
-const formatDate = (timestamp) => {
-  if (!timestamp) return "N/A"
-
-  const date = timestamp instanceof Date ? timestamp : new Date(timestamp)
-  return new Intl.DateTimeFormat("en-US", {
-    year: "numeric",
-    month: "short",
-    day: "numeric",
-    hour: "2-digit",
-    minute: "2-digit",
-  }).format(date)
-}
-
-const formatTime = (timestamp) => {
-  if (!timestamp) return ""
-
-  const date = timestamp instanceof Date ? timestamp : timestamp.toDate ? timestamp.toDate() : new Date(timestamp)
-  return new Intl.DateTimeFormat("en-US", {
-    hour: "2-digit",
-    minute: "2-digit",
-  }).format(date)
-}
-
-const isSessionJoinable = (session) => {
-  if (!session.scheduledTime && !session.date) return false
-
-  const scheduledTime = session.scheduledTime ? 
-    (session.scheduledTime instanceof Date ? session.scheduledTime : new Date(session.scheduledTime)) : 
-    new Date(session.date)
-
-  const now = new Date()
-  const timeDiff = Math.abs(now - scheduledTime)
-  const minutesDiff = Math.floor(timeDiff / (1000 * 60))
-
-  // Allow joining 15 minutes before and up to 30 minutes after scheduled time
-  return minutesDiff <= 30
-}
-
-const selectSession = (session) => {
-  // Just view session details, don't join call yet
-  activeSession.value = session
-}
-=======
+    loading.value = false;
+  }
+};
+
 // Check if there's an active call session
 const checkForActiveCallSession = async () => {
   if (!authStore.user || !authStore.user.userId) return;
@@ -1627,59 +1213,10 @@
     console.error('Error checking for active call sessions:', error);
   }
 };
->>>>>>> 20d363dc
 
 // Function to reconnect to an existing call
 const reconnectToCall = async (callId) => {
   try {
-<<<<<<< HEAD
-    if (!isOnline.value) {
-      alert("You appear to be offline. Please check your internet connection and try again.")
-      return
-    }
-
-    // Request camera and microphone access
-    try {
-      localStream = await navigator.mediaDevices.getUserMedia({
-        video: true,
-        audio: true,
-      })
-    } catch (error) {
-      console.error("Error accessing camera:", error)
-      alert(`Camera access error: ${error.message || "Unknown error"}`)
-      return
-    }
-
-    // Verify db is available
-    if (!db) {
-      console.error("Firestore db is not initialized")
-      alert("Database connection error. Please refresh the page and try again.")
-      return
-    }
-
-    // Update session status to 'in-progress' if it's not already
-    if (session.status === "scheduled" || session.status === "approved") {
-      await updateDoc(doc(db, "appointments", session.id), {
-        status: "in-progress",
-        patientJoinedAt: serverTimestamp(),
-      })
-    }
-
-    activeSession.value = session
-    callStatus.value = "connecting"
-
-    // Subscribe to session updates
-    refreshSessionData(session.id)
-
-    // Initialize WebRTC
-    await initializeWebRTC(session.id, localStream)
-
-    // Start checking for remote stream
-    startRemoteStreamCheck()
-  } catch (error) {
-    console.error("Error joining session:", error)
-    alert(`Failed to join session: ${error.message || "Unknown error"}`)
-=======
     console.log(`Reconnecting to call: ${callId}`);
     
     // Get local media stream
@@ -1723,52 +1260,9 @@
   } catch (error) {
     console.error('Error reconnecting to call:', error);
     errorMessage.value = "Could not reconnect to the call. Please try again.";
->>>>>>> 20d363dc
-  }
-}
-
-<<<<<<< HEAD
-const startRemoteStreamCheck = () => {
-  // Clear any existing interval
-  if (remoteStreamCheckInterval) {
-    clearInterval(remoteStreamCheckInterval)
-    remoteStreamCheckInterval = null
-  }
-
-  // Check immediately
-  checkRemoteVideoStatus()
-
-  // Then check every second
-  remoteStreamCheckInterval = setInterval(() => {
-    const isActive = checkRemoteVideoStatus()
-
-    // If we've detected the stream is active, we can stop checking
-    if (isActive) {
-      clearInterval(remoteStreamCheckInterval)
-      remoteStreamCheckInterval = null
-    }
-  }, 1000)
-}
-
-// Check if remote video has tracks and is playing
-const checkRemoteVideoStatus = () => {
-  const remoteVideo = remoteVideoRef.value
-
-  if (remoteVideo && remoteVideo.srcObject) {
-    const videoTracks = remoteVideo.srcObject.getVideoTracks()
-    const audioTracks = remoteVideo.srcObject.getAudioTracks()
-
-    // Check if we have video or audio tracks and they're active
-    if ((videoTracks.length > 0 && videoTracks[0].enabled) || (audioTracks.length > 0 && audioTracks[0].enabled)) {
-      remoteStreamActive.value = true
-      callStatus.value = "connected"
-      return true
-    }
-
-    // If we have tracks but they're not active yet
-    if (videoTracks.length > 0 || audioTracks.length > 0) {
-      callStatus.value = "connecting"
-=======
+  }
+};
+
 // Load only approved sessions
 const loadApprovedSessions = async () => {
   loading.value = true;
@@ -1784,7 +1278,6 @@
       console.log("No user logged in, cannot fetch appointments");
       sessions.value = [];
       return;
->>>>>>> 20d363dc
     }
 
     // Fetch categories first
@@ -1812,42 +1305,6 @@
   } finally {
     loading.value = false;
   }
-<<<<<<< HEAD
-
-  return false
-}
-
-const cancelSession = async (session) => {
-  if (!confirm("Are you sure you want to cancel this appointment?")) return
-
-  try {
-    if (!isOnline.value) {
-      alert("You appear to be offline. Please check your internet connection and try again.")
-      return
-    }
-
-    // Verify db is available
-    if (!db) {
-      console.error("Firestore db is not initialized")
-      alert("Database connection error. Please refresh the page and try again.")
-      return
-    }
-
-    await updateDoc(doc(db, "appointments", session.id), {
-      status: "cancelled",
-      cancelledBy: "patient",
-      cancelledAt: serverTimestamp(),
-    })
-
-    if (showingApprovedOnly.value) {
-      await loadApprovedSessions()
-    } else {
-      await refreshSessions()
-    }
-  } catch (error) {
-    console.error("Error cancelling appointment:", error)
-    alert("Failed to cancel appointment. Please try again.")
-=======
 };
 
 // View session details instead of starting a call
@@ -1924,39 +1381,9 @@
   } catch (error) {
     console.error('Error checking appointment time:', error);
     return false;
->>>>>>> 20d363dc
-  }
-}
-
-<<<<<<< HEAD
-const sendMessage = async () => {
-  if (!newMessage.value.trim() || !activeSession.value) return
-
-  try {
-    if (!isOnline.value) {
-      alert("You appear to be offline. Please check your internet connection and try again.")
-      return
-    }
-
-    // Verify db is available
-    if (!db) {
-      console.error("Firestore db is not initialized")
-      alert("Database connection error. Please refresh the page and try again.")
-      return
-    }
-
-    await addDoc(collection(db, "appointments", activeSession.value.id, "messages"), {
-      text: newMessage.value.trim(),
-      sender: "patient",
-      senderName: auth.currentUser?.displayName || "Patient",
-      timestamp: serverTimestamp(),
-    })
-
-    newMessage.value = ""
-  } catch (error) {
-    console.error("Error sending message:", error)
-    alert("Failed to send message. Please try again.")
-=======
+  }
+};
+
 // Function to check if an appointment is in the past
 const isAppointmentPast = (appointment) => {
   if (!appointment.date || !appointment.time) return false;
@@ -2005,72 +1432,14 @@
   } catch (error) {
     console.error('Error checking if appointment is past:', error);
     return false;
->>>>>>> 20d363dc
-  }
-}
+  }
+};
 
 // Function to get time until appointment
 const getTimeUntilAppointment = (appointment) => {
   if (!appointment.date || !appointment.time) return 'N/A';
 
   try {
-<<<<<<< HEAD
-    // Make sure we have video elements before initializing
-    if (!localVideoRef.value || !remoteVideoRef.value) {
-      console.error("Video elements not found")
-      await nextTick()
-
-      // Check again after nextTick
-      if (!localVideoRef.value || !remoteVideoRef.value) {
-        throw new Error("Video elements not available after DOM update")
-      }
-    }
-
-    // Initialize WebRTC service
-    webRTCService = new WebRTCService({
-      localVideoRef: localVideoRef.value,
-      remoteVideoRef: remoteVideoRef.value,
-      sessionId,
-      userId: auth.currentUser?.uid || "test-patient-id",
-      userType: "patient",
-      onRemoteStreamActive: () => {
-        remoteStreamActive.value = true
-        callStatus.value = "connected"
-      },
-      onRemoteStreamInactive: () => {
-        remoteStreamActive.value = false
-        callStatus.value = "connecting"
-      },
-      onIncomingCall: (callData) => {
-        incomingCall.value = {
-          sessionId: callData.sessionId,
-          callerName: callData.callerName || "Veterinarian",
-          sessionTitle: callData.sessionTitle || "Telehealth Appointment",
-        }
-      },
-      existingStream, // Pass the existing stream if available
-    })
-
-    await webRTCService.initialize()
-
-    // Manually attach local stream to video element if WebRTCService doesn't do it
-    if (existingStream && localVideoRef.value) {
-      localVideoRef.value.srcObject = existingStream
-      try {
-        await localVideoRef.value.play()
-      } catch (e) {
-        console.warn("Auto-play prevented for local video:", e)
-      }
-    }
-
-    // Manually check remote video status after initialization
-    setTimeout(() => {
-      checkRemoteVideoStatus()
-    }, 1000)
-  } catch (error) {
-    console.error("Error initializing WebRTC:", error)
-    alert("Failed to initialize video call. Please try again.")
-=======
     // Handle date properly whether it's a string or Date object
     const appointmentDate = appointment.date instanceof Date 
       ? appointment.date 
@@ -2124,18 +1493,11 @@
   } catch (error) {
     console.error('Error getting time until appointment:', error);
     return 'N/A';
->>>>>>> 20d363dc
-  }
-}
-
-<<<<<<< HEAD
-const acceptIncomingCall = async () => {
-  if (!incomingCall.value) return
-
-=======
+  }
+};
+
 // Add this function to properly handle the remote stream when joining a session
 const joinSession = async (session) => {
->>>>>>> 20d363dc
   try {
     // Check if it's time for the appointment
     if (!isAppointmentTime(session)) {
@@ -2144,39 +1506,6 @@
     }
     
     if (!isOnline.value) {
-<<<<<<< HEAD
-      alert("You appear to be offline. Please check your internet connection and try again.")
-      return
-    }
-
-    // Find the session
-    const sessionId = incomingCall.value.sessionId
-    const docSnap = await getDoc(doc(db, "appointments", sessionId))
-
-    if (docSnap.exists()) {
-      const data = docSnap.data()
-      const session = {
-        id: docSnap.id,
-        ...data,
-        title: data.serviceNames ? data.serviceNames[0] : "Telehealth Appointment",
-        doctorName: data.doctorName || "Veterinarian",
-        petName: data.petName || "Your Pet",
-        petType: data.petType || "Pet",
-        scheduledTime: data.date ? new Date(data.date) : new Date(),
-        status: data.status || "pending",
-        notes: data.notes || "",
-      }
-
-      // Join the session
-      await joinSession(session)
-
-      // Clear the incoming call
-      incomingCall.value = null
-    }
-  } catch (error) {
-    console.error("Error accepting call:", error)
-    alert(`Error accepting call: ${error.message || "Unknown error"}`)
-=======
       errorMessage.value = "You appear to be offline. Please check your internet connection and try again.";
       return;
     }
@@ -2295,26 +1624,9 @@
     errorMessage.value = "Failed to join the session. Please try again.";
     isCallInitializing.value = false;
     isInitiatingCall.value = false;
->>>>>>> 20d363dc
-  }
-}
-
-<<<<<<< HEAD
-const declineIncomingCall = async () => {
-  if (!incomingCall.value) return
-
-  try {
-    // Notify the caller that the call was declined
-    if (webRTCService) {
-      await webRTCService.declineCall(incomingCall.value.sessionId)
-    }
-
-    // Clear the incoming call
-    incomingCall.value = null
-  } catch (error) {
-    console.error("Error declining call:", error)
-    alert(`Error declining call: ${error.message || "Unknown error"}`)
-=======
+  }
+};
+
 // Subscribe to chat messages
 const subscribeToChatMessages = (callId) => {
   // Clean up any existing subscription
@@ -2374,44 +1686,9 @@
     });
   } catch (error) {
     console.error('Error subscribing to chat messages:', error);
->>>>>>> 20d363dc
-  }
-}
-
-<<<<<<< HEAD
-const toggleMute = () => {
-  if (!webRTCService) return
-
-  isMuted.value = !isMuted.value
-  webRTCService.toggleAudio(isMuted.value)
-}
-
-const toggleVideo = () => {
-  if (!webRTCService) return
-
-  isVideoOff.value = !isVideoOff.value
-  webRTCService.toggleVideo(isVideoOff.value)
-}
-
-const toggleScreenShare = async () => {
-  if (!webRTCService) return
-
-  try {
-    if (isScreenSharing.value) {
-      await webRTCService.stopScreenSharing()
-    } else {
-      await webRTCService.startScreenSharing()
-    }
-
-    isScreenSharing.value = !isScreenSharing.value
-  } catch (error) {
-    console.error("Error toggling screen share:", error)
-
-    if (error.name === "NotAllowedError") {
-      alert("Screen sharing permission was denied.")
-    } else {
-      alert("Failed to share screen. Please try again.")
-=======
+  }
+};
+
 // Mark messages as read
 const markMessagesAsRead = async (messages) => {
   if (!activeSession.value || !authStore.user) return;
@@ -2540,7 +1817,6 @@
       incomingCall.value = null;
       isAcceptingCall.value = false;
       isCallInitializing.value = false;
->>>>>>> 20d363dc
     }
   } catch (error) {
     console.error('Error accepting call:', error);
@@ -2549,65 +1825,11 @@
     isAcceptingCall.value = false;
     isCallInitializing.value = false;
   }
-}
+};
 
 // FIXED: Properly implemented declineIncomingCall function
 const declineIncomingCall = async () => {
   try {
-<<<<<<< HEAD
-    // Clear remote stream check interval if it exists
-    if (remoteStreamCheckInterval) {
-      clearInterval(remoteStreamCheckInterval)
-      remoteStreamCheckInterval = null
-    }
-
-    if (webRTCService) {
-      await webRTCService.disconnect()
-    }
-
-    // Clean up local stream if it exists
-    if (localStream) {
-      localStream.getTracks().forEach((track) => track.stop())
-      localStream = null
-    }
-
-    // Verify db is available
-    if (!db) {
-      console.error("Firestore db is not initialized")
-      alert("Database connection error. Please refresh the page and try again.")
-      return
-    }
-
-    if (activeSession.value && isOnline.value) {
-      await updateDoc(doc(db, "appointments", activeSession.value.id), {
-        status: "completed",
-        endedAt: serverTimestamp(),
-      })
-    }
-
-    // Clean up subscriptions
-    if (unsubscribeMessages) {
-      unsubscribeMessages()
-    }
-
-    if (unsubscribeSession) {
-      unsubscribeSession()
-    }
-
-    activeSession.value = null
-    remoteStreamActive.value = false
-    callStatus.value = ""
-
-    // Refresh sessions
-    if (showingApprovedOnly.value) {
-      await loadApprovedSessions()
-    } else {
-      await refreshSessions()
-    }
-  } catch (error) {
-    console.error("Error ending call:", error)
-    alert("Failed to end call properly. Please refresh the page.")
-=======
     if (!incomingCall.value) return;
     
     // Store the call ID in a local variable before any async operations
@@ -2639,125 +1861,9 @@
     errorMessage.value = "Failed to decline the call. Please try again.";
     // Still clear the incoming call state even if there was an error
     incomingCall.value = null;
->>>>>>> 20d363dc
-  }
-}
-
-<<<<<<< HEAD
-// Lifecycle hooks
-onMounted(() => {
-  // Set up network monitoring
-  setupNetworkMonitoring()
-
-  // Load sessions
-  refreshSessions()
-
-  // Set up chat messages ref
-  watch(chatMessages, () => {
-    setTimeout(() => {
-      if (chatMessagesRef.value) {
-        chatMessagesRef.value.scrollTop = chatMessagesRef.value.scrollHeight
-      }
-    }, 100)
-  })
-})
-
-onUnmounted(() => {
-  // Clean up WebRTC
-  if (webRTCService) {
-    webRTCService.disconnect()
-  }
-
-  // Clean up local stream if it exists
-  if (localStream) {
-    localStream.getTracks().forEach((track) => track.stop())
-    localStream = null
-  }
-
-  // Clear any intervals
-  if (remoteStreamCheckInterval) {
-    clearInterval(remoteStreamCheckInterval)
-    remoteStreamCheckInterval = null
-  }
-
-  if (networkStatusInterval) {
-    clearInterval(networkStatusInterval)
-    networkStatusInterval = null
-  }
-
-  // Remove network event listeners
-  window.removeEventListener("online", handleOnline)
-  window.removeEventListener("offline", handleOffline)
-
-  // Clean up subscriptions
-  if (unsubscribeMessages) {
-    unsubscribeMessages()
-  }
-
-  if (unsubscribeSession) {
-    unsubscribeSession()
-  }
-})
-</script>
-
-<style scoped>
-.telehealth-container {
-  padding: 20px;
-  max-width: 1200px;
-  margin: 0 auto;
-  position: relative;
-}
-
-.sessions-list h1 {
-  margin-bottom: 20px;
-}
-
-.filter-controls {
-  display: flex;
-  margin-bottom: 20px;
-}
-
-.form-select {
-  padding: 8px;
-  border-radius: 4px;
-  border: 1px solid #ccc;
-  margin-right: 10px;
-}
-
-.btn {
-  padding: 8px 16px;
-  border-radius: 4px;
-  cursor: pointer;
-  font-weight: 500;
-  display: inline-flex;
-  align-items: center;
-  justify-content: center;
-}
-
-.btn-primary {
-  background-color: #4a6cf7;
-  color: white;
-  border: none;
-}
-
-.btn-secondary {
-  background-color: #6c757d;
-  color: white;
-  border: none;
-}
-
-.btn-success {
-  background-color: #28a745;
-  color: white;
-  border: none;
-}
-
-.btn-danger {
-  background-color: #dc3545;
-  color: white;
-  border: none;
-}
-=======
+  }
+};
+
 // Function to start the appointment timer
 const startAppointmentTimer = (appointment) => {
   if (!appointment.date || !appointment.time) return;
@@ -2817,7 +1923,6 @@
     console.error('Error starting appointment timer:', error);
   }
 };
->>>>>>> 20d363dc
 
 // Function to acknowledge call expired
 const acknowledgeCallExpired = () => {
@@ -2980,21 +2085,9 @@
   WebRTCService.toggleVideo(isVideoOff.value);
 };
 
-<<<<<<< HEAD
-.status-approved {
-  background-color: #e8f5e9;
-  color: #1b5e20;
-}
-
-.status-in-progress {
-  background-color: #e8f5e9;
-  color: #1b5e20;
-}
-=======
 // Toggle speaker
 const toggleSpeaker = () => {
   isSpeakerMuted.value = !isSpeakerMuted.value;
->>>>>>> 20d363dc
 
   // If we have a remote video element, mute/unmute it
   if (remoteVideoRef.value) {
@@ -3308,15 +2401,8 @@
   // Fetch categories first
   serviceCategoryStore.fetchCategories();
 
-<<<<<<< HEAD
-.patient-info {
-  display: flex;
-  gap: 20px;
-}
-=======
   // Fetch services to get category information
   serviceCategoryStore.fetchServices();
->>>>>>> 20d363dc
 
   // Load approved sessions by default
   loadApprovedSessions();
@@ -3461,15 +2547,7 @@
   transform: translateX(0);
 }
 
-<<<<<<< HEAD
-.notes-section, .chat-section {
-  background-color: #f8f9fa;
-  border-radius: 8px;
-  padding: 15px;
-  height: 400px;
-=======
 .telehealth-container {
->>>>>>> 20d363dc
   display: flex;
   flex-direction: column;
   min-height: 100%;
@@ -3477,144 +2555,6 @@
   padding-bottom: 1.5rem;
 }
 
-<<<<<<< HEAD
-.notes-section h3, .chat-section h3 {
-  font-size: 16px;
-  font-weight: 600;
-  margin-bottom: 10px;
-}
-
-.notes-content {
-  flex-grow: 1;
-  overflow-y: auto;
-  padding: 10px;
-  background-color: white;
-  border-radius: 4px;
-  border: 1px solid #e0e0e0;
-}
-
-.form-control {
-  width: 100%;
-  padding: 8px;
-  border-radius: 4px;
-  border: 1px solid #ccc;
-  font-family: inherit;
-}
-
-.chat-messages {
-  flex-grow: 1;
-  overflow-y: auto;
-  margin-bottom: 10px;
-  padding-right: 5px;
-}
-
-.message {
-  margin-bottom: 10px;
-  max-width: 80%;
-}
-
-.message.sent {
-  margin-left: auto;
-}
-
-.message-content {
-  padding: 10px;
-  border-radius: 8px;
-  word-break: break-word;
-}
-
-.sent .message-content {
-  background-color: #e3f2fd;
-}
-
-.received .message-content {
-  background-color: #f1f1f1;
-}
-
-.message-time {
-  font-size: 12px;
-  color: #666;
-  margin-top: 2px;
-  text-align: right;
-}
-
-.chat-input {
-  display: flex;
-  gap: 10px;
-}
-
-.chat-input input {
-  flex-grow: 1;
-}
-
-/* Network Status Banner */
-.network-status-banner {
-  position: fixed;
-  bottom: 0;
-  left: 0;
-  width: 100%;
-  background-color: #f8d7da;
-  color: #721c24;
-  padding: 10px 20px;
-  display: flex;
-  align-items: center;
-  justify-content: center;
-  z-index: 1000;
-}
-
-/* Incoming Call Modal */
-.incoming-call-modal {
-  position: fixed;
-  top: 0;
-  left: 0;
-  width: 100%;
-  height: 100%;
-  background-color: rgba(0, 0, 0, 0.7);
-  display: flex;
-  align-items: center;
-  justify-content: center;
-  z-index: 1000;
-}
-
-.incoming-call-info {
-  display: flex;
-  flex-direction: column;
-  align-items: center;
-  text-align: center;
-}
-
-.animate-pulse {
-  animation: pulse 1.5s infinite;
-}
-
-/* Responsive adjustments */
-@media (max-width: 768px) {
-  .video-container {
-    grid-template-columns: 1fr;
-  }
-  
-  .video-container.remote-active {
-    grid-template-columns: 1fr;
-  }
-  
-  .local-video.pip-mode {
-    width: 35%;
-  }
-  
-  .session-tools {
-    grid-template-columns: 1fr;
-  }
-  
-  .session-header {
-    flex-direction: column;
-    align-items: flex-start;
-  }
-  
-  .patient-info {
-    margin: 10px 0;
-    flex-direction: column;
-    gap: 5px;
-=======
 .telehealth-container > div:first-child {
   min-height: calc(100% + 1.25rem);
 }
@@ -3622,7 +2562,6 @@
 @media (min-width: 768px) {
   .telehealth-container {
     min-height: calc(100% + 1.25rem);
->>>>>>> 20d363dc
   }
 }
 </style>