<!-- views/auth/VerifyEmail.vue -->
<template>
  <div class="min-h-screen flex items-center justify-center bg-white-900 px-4 py-8">
    <button 
      @click="goToHome" 
      class="absolute top-4 left-4 p-1.5 rounded-full bg-white shadow-md hover:bg-gray-100 transition-colors duration-200 focus:outline-none focus:ring-2 focus:ring-blue-500 focus:ring-offset-2 z-10"
      aria-label="Go back to home page"
    >
      <ArrowLeftIcon class="w-4 h-4 text-blue-600" />
    </button>

    <!-- Login form container with relative positioning -->
    <div class="w-full max-w-4xl relative mt-20 sm:mt-24 flex flex-col items-center">
      <!-- Dog image container with absolute positioning - responsive sizing -->
      <div class="absolute -top-24 sm:-top-32 left-1/2 transform -translate-x-1/2 w-48 sm:w-64 pointer-events-none z-20">
        <img 
          src="@/assets/media/images/auth/doggy.png"
          alt="Friendly dog"
          class="w-full h-full object-contain"
        />
      </div>

      <div class="w-full bg-white rounded-3xl shadow-2xl overflow-hidden grid md:grid-cols-2">
        <!-- Left Side - OTP Form -->
        <div class="p-4 sm:p-6 lg:p-8 flex flex-col items-center">
          <h1 class="text-2xl font-bold mb-6 text-gray-800 mt-4">Verify Your Email</h1>
          
          <div class="w-full max-w-md space-y-6">
            <p class="text-center text-gray-600 text-sm">
              Please enter the verification code sent to 
              <span class="font-semibold">{{ email }}</span>
            </p>

            <!-- OTP Input Fields -->
            <div class="flex justify-center gap-2">
              <input
                v-for="(_, index) in 6"
                :key="index"
                type="text"
                maxlength="1"
                v-model="otpDigits[index]"
                @input="handleOtpInput($event, index)"
                @keydown="handleKeydown($event, index)"
                @paste="handlePaste"
                class="w-10 h-12 sm:w-12 text-center text-xl font-semibold rounded-lg bg-gray-50 border border-gray-200 focus:bg-white focus:outline-none focus:ring-2 focus:ring-blue-500 focus:border-transparent transition-all duration-200"
                :class="{ 'border-red-500': error }"
                ref="otpInputs"
              />
            </div>

            <div v-if="error" class="text-red-600 text-sm text-center">
              {{ error }}
            </div>

            <button 
              @click="verifyOTP"
              :disabled="verifying || !isOtpComplete"
              class="w-full py-3 bg-blue-600 text-white rounded-lg transition-colors duration-200 hover:bg-blue-700 focus:outline-none focus:ring-2 focus:ring-blue-500 focus:ring-offset-2 disabled:opacity-50"
            >
              {{ verifying ? 'Verifying...' : 'Verify Email' }}
            </button>

            <div class="text-center">
              <p class="text-sm text-gray-600 mb-2">
                Didn't receive the code?
              </p>
              <button 
                @click="resendCode"
                :disabled="resendTimer > 0"
                class="text-blue-600 hover:text-blue-700 text-sm font-medium focus:outline-none disabled:opacity-50"
              >
                {{ resendTimer > 0 ? `Resend code in ${formatTime(resendTimer)}` : 'Resend code' }}
              </button>
            </div>
          </div>
        </div>

        <!-- Right Side - Lottie Animation -->
        <div class="hidden md:flex bg-blue-900 p-6 lg:p-8 flex-col items-center justify-center text-center relative">
          <div class="w-64 h-64 mb-8">
            <DotLottieVue
              :src="currentAnimation"
              autoplay
              loop
              :options="lottieOptions"
              class="w-full h-full"
            />
          </div>
          <h2 class="text-lg font-semibold text-white mb-2">
            Secure Verification Process
          </h2>
          <p class="text-blue-100 max-w-xs text-sm">
            We're committed to keeping your account safe. Please verify your email to continue.
          </p>
        </div>
      </div>
    </div>
  </div>
</template>

<script setup>
import { ref, computed, onMounted, onUnmounted, nextTick } from 'vue'
import { ArrowLeftIcon } from 'lucide-vue-next'
import { useRoute, useRouter } from 'vue-router'
import { useAuthStore } from '@/stores/modules/authStore'
import { DotLottieVue } from '@lottiefiles/dotlottie-vue'

const router = useRouter()
const route = useRoute()
const authStore = useAuthStore()

const otpDigits = ref(Array(6).fill(''))
const otpInputs = ref([])
const verifying = ref(false)
const error = ref('')
const resendTimer = ref(0)
<<<<<<< HEAD
const otpExpiryTime = ref(120) // 2 minutes in seconds (changed back from 600)
=======
const otpExpiryTime = ref(300) 
>>>>>>> 3de81feb
const currentAnimation = ref("https://lottie.host/c8b6eda0-6211-4124-8483-f57f7cf9d0bc/k5Va8KyWd5.lottie")
let timerInterval = null
let expiryInterval = null
const email = ref(route.query.email || '')

const lottieOptions = {
  rendererSettings: {
    preserveAspectRatio: 'xMidYMid meet',
    clearCanvas: true,
    progressiveLoad: false,
    hideOnTransparent: true,
  }
}

const isOtpComplete = computed(() => {
  return otpDigits.value.every(digit => digit !== '')
})

const formatTime = (seconds) => {
  const minutes = Math.floor(seconds / 60)
  const remainingSeconds = seconds % 60
  return `${minutes}:${remainingSeconds.toString().padStart(2, '0')}`
}

const handleOtpInput = (event, index) => {
  const input = event.target
  const value = input.value

  // Ensure only numbers
  if (!/^\d*$/.test(value)) {
    otpDigits.value[index] = ''
    return
  }

  // Move to next input
  if (value && index < 5) {
    nextTick(() => {
      otpInputs.value[index + 1].focus()
    })
  } else if (value && index === 5) {
    // Auto-verify when all digits are entered
    if (isOtpComplete.value) {
      verifyOTP()
    }
  }

  error.value = '' // Clear error when user types
}

const handleKeydown = (event, index) => {
  // Handle backspace
  if (event.key === 'Backspace' && !otpDigits.value[index] && index > 0) {
    nextTick(() => {
      otpInputs.value[index - 1].focus()
    })
  }
}

const handlePaste = (event) => {
  event.preventDefault()
  const pastedData = event.clipboardData.getData('text')
  const numbers = pastedData.replace(/\D/g, '').split('').slice(0, 6)
  
  numbers.forEach((num, index) => {
    if (index < 6) {
      otpDigits.value[index] = num
    }
  })
  
  // Focus on the next empty input or the last one if all filled
  nextTick(() => {
    const emptyIndex = otpDigits.value.findIndex(digit => digit === '')
    if (emptyIndex !== -1) {
      otpInputs.value[emptyIndex].focus()
    } else if (otpInputs.value[5]) {
      otpInputs.value[5].focus()
    }
  })
<<<<<<< HEAD
=======
  
  // Clear error when user pastes
  error.value = ''
>>>>>>> 3de81feb
}

const startResendTimer = () => {
  // Clear any existing timer
  if (timerInterval) {
    clearInterval(timerInterval)
  }

<<<<<<< HEAD
  resendTimer.value = 120 // 2 minutes (changed back from 600)
=======
  resendTimer.value = 120 // 2 minutes cooldown for resend button
>>>>>>> 3de81feb
  timerInterval = setInterval(() => {
    if (resendTimer.value > 0) {
      resendTimer.value--
    } else {
      clearInterval(timerInterval)
    }
  }, 1000)
}

const startExpiryTimer = () => {
  // Clear any existing timer
  if (expiryInterval) {
    clearInterval(expiryInterval)
  }

<<<<<<< HEAD
  otpExpiryTime.value = 120 // 2 minutes (changed back from 600)
=======
  otpExpiryTime.value = 300 // 5 minutes (changed from 120)
>>>>>>> 3de81feb
  expiryInterval = setInterval(() => {
    if (otpExpiryTime.value > 0) {
      otpExpiryTime.value--
    } else {
      clearInterval(expiryInterval)
      // Show expired message if user hasn't verified yet
      if (!verifying.value) {
        error.value = 'Verification code has expired. Please request a new one.'
      }
    }
  }, 1000)
}

const verifyOTP = async () => {
  try {
    verifying.value = true
    error.value = ''
    
    const otp = otpDigits.value.join('')
    
    // Check if code has expired on client side first
    if (otpExpiryTime.value <= 0) {
      error.value = 'Verification code has expired. Please request a new one.'
      verifying.value = false
      return
    }
    
    const result = await authStore.completeRegistration(otp)
    
    if (result) {
      // Pass the email as a query parameter when redirecting to login
      router.push({
        path: '/auth/login',
        query: { email: email.value, verified: 'true' }
      })
    } else {
      error.value = 'Invalid verification code. Please try again.'
    }
  } catch (err) {
    console.error('Verification error:', err)
<<<<<<< HEAD
    if (err.message.includes('expired')) {
=======
    
    // Use the error status from the emailService interceptor
    if (err.status === 'expired') {
      error.value = 'Verification code has expired. Please request a new one.'
      // Reset expiry timer
      otpExpiryTime.value = 0
    } else if (err.status === 'invalid') {
      error.value = 'The verification code you entered is incorrect. Please try again.'
    } else if (err.message.includes('expired')) {
>>>>>>> 3de81feb
      error.value = 'Verification code has expired. Please request a new one.'
      // Reset expiry timer
      otpExpiryTime.value = 0
    } else {
      error.value = err.message || 'Failed to verify email. Please try again.'
    }
  } finally {
    verifying.value = false
  }
}

const resendCode = async () => {
  try {
    if (!email.value) {
      error.value = 'Email address not found. Please try registering again.'
      return
    }

    const result = await authStore.resendVerificationEmail(email.value)
    if (result) {
      // Reset OTP inputs
      otpDigits.value = Array(6).fill('')
      // Focus on first input
      nextTick(() => {
        if (otpInputs.value[0]) {
          otpInputs.value[0].focus()
        }
      })
      
      // Reset timers
      startResendTimer()
      startExpiryTimer()
      
      // Clear any previous errors
      error.value = ''
    }
  } catch (err) {
    console.error('Resend error:', err)
    error.value = 'Failed to resend verification code. Please try again.'
  }
}

const goToHome = () => {
  router.push('/home')
}

onMounted(() => {
  // Start with first input focused
  nextTick(() => {
    if (otpInputs.value[0]) {
      otpInputs.value[0].focus()
    }
  })
  
  // Initialize timers
  startResendTimer()
  startExpiryTimer()
})

onUnmounted(() => {
  // Clean up timers
  if (timerInterval) {
    clearInterval(timerInterval)
  }
  if (expiryInterval) {
    clearInterval(expiryInterval)
  }
})
</script>

<style scoped>
input[type="number"]::-webkit-inner-spin-button,
input[type="number"]::-webkit-outer-spin-button {
  -webkit-appearance: none;
  -moz-appearance: none;
  appearance: none;
  margin: 0;
}

input[type="number"] {
  -webkit-appearance: textfield;
  -moz-appearance: textfield;
  appearance: textfield;
}

input[type="password"]::-ms-reveal,
input[type="password"]::-ms-clear {
  display: none;
}

/* Remove focus ring styles and use browser defaults */
input:focus {
  outline: none;
}

/* Add vendor prefixes for appearance property */
input {
  -webkit-appearance: none;
  -moz-appearance: none;
  appearance: none;
}

button:disabled {
  opacity: 0.7;
}

/* Add vendor prefixes for any input styling */
input[type="text"],
input[type="email"],
input[type="password"] {
  -webkit-appearance: none;
  -moz-appearance: none;
  appearance: none;
  border-radius: 0.5rem;
}
</style><|MERGE_RESOLUTION|>--- conflicted
+++ resolved
@@ -114,11 +114,7 @@
 const verifying = ref(false)
 const error = ref('')
 const resendTimer = ref(0)
-<<<<<<< HEAD
-const otpExpiryTime = ref(120) // 2 minutes in seconds (changed back from 600)
-=======
 const otpExpiryTime = ref(300) 
->>>>>>> 3de81feb
 const currentAnimation = ref("https://lottie.host/c8b6eda0-6211-4124-8483-f57f7cf9d0bc/k5Va8KyWd5.lottie")
 let timerInterval = null
 let expiryInterval = null
@@ -197,12 +193,9 @@
       otpInputs.value[5].focus()
     }
   })
-<<<<<<< HEAD
-=======
   
   // Clear error when user pastes
   error.value = ''
->>>>>>> 3de81feb
 }
 
 const startResendTimer = () => {
@@ -211,11 +204,7 @@
     clearInterval(timerInterval)
   }
 
-<<<<<<< HEAD
-  resendTimer.value = 120 // 2 minutes (changed back from 600)
-=======
   resendTimer.value = 120 // 2 minutes cooldown for resend button
->>>>>>> 3de81feb
   timerInterval = setInterval(() => {
     if (resendTimer.value > 0) {
       resendTimer.value--
@@ -231,11 +220,7 @@
     clearInterval(expiryInterval)
   }
 
-<<<<<<< HEAD
-  otpExpiryTime.value = 120 // 2 minutes (changed back from 600)
-=======
   otpExpiryTime.value = 300 // 5 minutes (changed from 120)
->>>>>>> 3de81feb
   expiryInterval = setInterval(() => {
     if (otpExpiryTime.value > 0) {
       otpExpiryTime.value--
@@ -276,9 +261,6 @@
     }
   } catch (err) {
     console.error('Verification error:', err)
-<<<<<<< HEAD
-    if (err.message.includes('expired')) {
-=======
     
     // Use the error status from the emailService interceptor
     if (err.status === 'expired') {
@@ -288,7 +270,6 @@
     } else if (err.status === 'invalid') {
       error.value = 'The verification code you entered is incorrect. Please try again.'
     } else if (err.message.includes('expired')) {
->>>>>>> 3de81feb
       error.value = 'Verification code has expired. Please request a new one.'
       // Reset expiry timer
       otpExpiryTime.value = 0
