--- conflicted
+++ resolved
@@ -133,11 +133,7 @@
 
             <button 
               type="submit"
-<<<<<<< HEAD
-              :disabled="loading || !form.acceptTerms"
-=======
               :disabled="emailLoading || !form.acceptTerms"
->>>>>>> 3de81feb
               class="w-full py-2.5 bg-blue-600 hover:bg-blue-700 text-white rounded-lg transition-colors duration-200 focus:outline-none focus:ring-2 focus:ring-blue-500 focus:ring-offset-2 text-sm disabled:opacity-50"
             >
               {{ emailLoading ? 'Sending verification code...' : 'Register' }}
@@ -155,12 +151,8 @@
 
             <button 
               @click.prevent="registerWithGoogle" 
-<<<<<<< HEAD
-              class="w-full py-2.5 flex items-center justify-center bg-gray-50 hover:bg-gray-100 border border-gray-200 text-gray-600 rounded-lg transition-colors duration-200 focus:outline-none focus:ring-2 focus:ring-blue-500 focus:ring-offset-2 text-sm"
-=======
               :disabled="googleLoading"
               class="w-full py-2.5 flex items-center justify-center bg-gray-50 hover:bg-gray-100 border border-gray-200 text-gray-600 rounded-lg transition-colors duration-200 focus:outline-none focus:ring-2 focus:ring-blue-500 focus:ring-offset-2 text-sm disabled:opacity-50"
->>>>>>> 3de81feb
             >
               <img src="@/assets/media/images/common/ant-design--google-circle-filled.png" alt="Google Icon" class="w-7 h-7 mr-3" />
               Continue with Google
