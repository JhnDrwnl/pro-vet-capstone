<!-- views/auth/Login.vue -->
<template>
  <div class="min-h-screen flex items-center justify-center bg-white-900 px-4 py-8">
    <button 
      @click="goToHome" 
      class="absolute top-4 left-4 p-1.5 rounded-full bg-white shadow-md hover:bg-gray-100 transition-colors duration-200 focus:outline-none focus:ring-2 focus:ring-blue-500 focus:ring-offset-2 z-10"
      aria-label="Go back to home page"
    >
      <ArrowLeftIcon class="w-4 h-4 text-blue-600" />
    </button>

    <!-- Login form container with relative positioning -->
    <div class="w-full max-w-4xl relative mt-20 sm:mt-24 flex flex-col items-center">
      <!-- Dog image container with absolute positioning - responsive sizing -->
      <div class="absolute -top-24 sm:-top-32 left-1/2 transform -translate-x-1/2 w-48 sm:w-64 pointer-events-none z-20">
        <img 
          src="@/assets/media/images/auth/doggy.png"
          alt="Friendly dog"
          class="w-full h-full object-contain"
        />
      </div>

      <!-- Main form card -->
      <div class="w-full bg-white rounded-3xl shadow-2xl overflow-hidden grid md:grid-cols-2">
        <!-- Form container -->
        <div class="p-6 lg:p-8 flex flex-col items-center">
          <h1 class="text-2xl font-semibold text-gray-800 mb-6 text-center mt-4">Login</h1>
          
          <form @submit.prevent="handleSubmit" class="space-y-4 w-full max-w-md">
            <div>
              <label for="email" class="block text-sm font-medium text-gray-700 mb-1">Email</label>
              <input 
                id="email"
                type="text" 
                v-model="form.email"
                placeholder="Username or email"
                class="w-full px-3 py-2.5 rounded-lg border border-gray-300 focus:outline-none"
              />
            </div>
            
            <div>
              <label for="password" class="block text-sm font-medium text-gray-700 mb-1">Password</label>
              <div class="relative">
                <input 
                  id="password"
                  :type="showPassword ? 'text' : 'password'" 
                  v-model="form.password"
                  placeholder="Password"
                  class="w-full px-3 py-2.5 rounded-lg border border-gray-300 focus:outline-none"
                />
                <button 
                  type="button"
                  @click="showPassword = !showPassword"
                  class="absolute right-3 top-1/2 -translate-y-1/2 text-gray-400 hover:text-gray-600"
                >
                  <EyeIcon v-if="!showPassword" class="w-4 h-4" />
                  <EyeOffIcon v-else class="w-4 h-4" />
                </button>
              </div>
            </div>

            <div class="flex items-center justify-between text-xs">
              <label class="flex items-center">
                <input 
                  type="checkbox" 
                  v-model="form.remember"
                  class="w-4 h-4 rounded border-gray-300 text-blue-600 focus:outline-none"
                />
                <span class="ml-2 text-gray-600">Remember me</span>
              </label>
              <router-link 
                :to="{ 
                  path: '/auth/forgot-password',
                  query: { email: form.email }
                }" 
                class="text-blue-600 hover:text-blue-700"
              >
                Forgot password?
              </router-link>
            </div>

            <button 
              type="submit"
              class="w-full py-2.5 bg-blue-600 hover:bg-blue-700 text-white rounded-lg transition-colors duration-200 focus:outline-none focus:ring-2 focus:ring-blue-500 focus:ring-offset-2 text-sm"
              :disabled="emailLoginLoading"
            >
              {{ emailLoginLoading ? 'Logging in...' : 'Login' }}
            </button>

            <div class="relative my-4 flex items-center">
              <div class="flex-grow h-px bg-gray-300"></div>
              <span class="px-3 text-xs text-gray-500">OR</span>
              <div class="flex-grow h-px bg-gray-300"></div>
            </div>

            <button 
              @click.prevent="loginWithGoogle" 
              class="w-full py-2.5 flex items-center justify-center bg-gray-50 hover:bg-gray-100 border border-gray-200 text-gray-600 rounded-lg transition-colors duration-200 focus:outline-none focus:ring-2 focus:ring-blue-500 focus:ring-offset-2 text-sm"
              :disabled="googleLoginLoading"
            >
              <img src="@/assets/media/images/common/ant-design--google-circle-filled.png" alt="Google Icon" class="w-7 h-7 mr-3" />
              {{ googleLoginLoading ? 'Signing in...' : 'Login with Google' }}
            </button>

            <p class="text-center text-sm text-gray-600 mt-4">
              Don't have an account? 
              <router-link to="/auth/register" class="text-blue-600 hover:text-blue-700">Sign up</router-link>
            </p>
          </form>
          
          <div v-if="error" class="mt-4 p-4 bg-red-100 border border-red-400 text-red-700 rounded text-sm max-w-md">
            {{ error }}
          </div>
        </div>

        <!-- Right Side - Slider with Lottie Animations -->
        <div class="hidden md:flex bg-blue-900 p-6 lg:p-8 flex-col items-center justify-center text-center relative">
          <!-- Slider Navigation -->
          <div class="absolute top-4 right-4 flex space-x-2 z-10">
            <button 
              v-for="(_, index) in slides" 
              :key="index"
              @click="currentSlide = index"
              class="w-2 h-2 rounded-full transition-all duration-300"
              :class="currentSlide === index ? 'bg-white scale-125' : 'bg-blue-300 hover:bg-blue-200'"
              :aria-label="`Go to slide ${index + 1}`"
            />
          </div>

          <!-- Slides -->
          <TransitionGroup name="fade">
            <div 
              v-for="(slide, index) in slides" 
              :key="slide.id"
              v-show="currentSlide === index"
              class="absolute inset-0 flex flex-col items-center justify-center p-6"
            >
              <div class="animation-container">
                <DotLottieVue
                  ref="lottieRef"
                  :src="slide.animation"
                  autoplay
                  loop
                  :options="lottieOptions"
                />
              </div>
              <h2 class="text-lg font-semibold text-white mb-2 mt-4">
                {{ slide.title }}
              </h2>
              <p class="text-blue-100 max-w-xs text-sm">
                {{ slide.description }}
              </p>
            </div>
          </TransitionGroup>
        </div>
      </div>
    </div>
  </div>
</template>

<script setup>
import { ref, reactive, onMounted, onUnmounted } from 'vue'
import { EyeIcon, EyeOffIcon, ArrowLeftIcon } from 'lucide-vue-next'
import { useRouter, useRoute } from 'vue-router'
import { DotLottieVue } from '@lottiefiles/dotlottie-vue'
import { useAuthStore } from '@/stores/modules/authStore'
import emailService from '@/services/emailService'
import { doc, getDoc, setDoc } from 'firebase/firestore'
import { db } from '@shared/firebase'

const router = useRouter()
const route = useRoute()
const authStore = useAuthStore()

const showPassword = ref(false)
const emailLoginLoading = ref(false)
const googleLoginLoading = ref(false)
const error = ref('')
const lottieRef = ref(null)

const lottieOptions = {
  rendererSettings: {
    preserveAspectRatio: 'xMidYMid meet',
    clearCanvas: true,
    progressiveLoad: false,
    hideOnTransparent: true,
  }
}

const form = reactive({
  email: '',
  password: '',
  remember: false
})

// Slider configuration
const currentSlide = ref(0)
const slides = [
  {
    id: 1,
    animation: "https://lottie.host/c6100761-fdc8-43da-bfd3-6438f52b5403/lrCJeykHIc.json",
    title: "Manage Your Pet's Health with Ease",
    description: "Keep track of your pet's health and book appointments effortlessly with our system."
  },
  {
    id: 2,
    animation: "https://lottie.host/c6100761-fdc8-43da-bfd3-6438f52b5403/lrCJeykHIc.json",
    title: "Connect with Expert Veterinarians",
    description: "Get professional veterinary care and advice through secure video consultations."
  },
  {
    id: 3,
    animation: "https://lottie.host/06867807-f728-46e0-9ab2-ff9905934206/pKQbPmgWnw.lottie",
    title: "Digital Pet Records & Reminders",
    description: "Access your pet's complete medical history anytime. Get timely reminders for appointments."
  }
]

const nextSlide = () => {
  currentSlide.value = (currentSlide.value + 1) % slides.length
}

let autoplayInterval

onMounted(() => {
  autoplayInterval = setInterval(nextSlide, 8000)
  
  const emailFromQuery = route.query.email
  if (emailFromQuery) {
    form.email = emailFromQuery
  }

  const rememberedEmail = authStore.checkRememberMe()
  if (rememberedEmail) {
    form.email = rememberedEmail
    form.remember = true
  }
  
  // Check if user just verified their account
  const justVerified = route.query.verified === 'true'
  if (justVerified) {
    // We'll handle this in the login flow
    console.log('User just verified their account')
  }
})

onUnmounted(() => {
  clearInterval(autoplayInterval)
})

const handleSubmit = async () => {
  try {
    emailLoginLoading.value = true
    error.value = ''
    
    if (!form.email || !form.password) {
      error.value = 'Please enter both email and password'
      return
    }

    const result = await authStore.loginUser({
      email: form.email,
      password: form.password,
      rememberMe: form.remember
    })

    if (result.success) {
      const userRole = authStore.userRole
      
      // Check if this is the first login after verification
      const userId = authStore.currentUser.userId
      const userRef = doc(db, "users", userId)
      const userDoc = await getDoc(userRef)
      
      if (userDoc.exists()) {
        const userData = userDoc.data()
        
        // If user is newly verified or hasn't configured notifications
        const justVerified = route.query.verified === 'true'
        
        if ((justVerified || userData.emailVerified) && !userData.notificationsConfigured) {
          // Set flag in localStorage to show notification modal
          localStorage.setItem('showNotificationModal', 'true')
          
          // Update user document to track that we've prompted for notifications
          await setDoc(userRef, {
            notificationsPrompted: true,
            updatedAt: new Date()
          }, { merge: true })
          
          console.log('User will be prompted for notifications')
        }
      }
      
      redirectToDashboard(userRole)
    } else if (result.emailVerificationRequired) {
      // User is not verified, send OTP and redirect to verification page
      try {
        // Get user data from auth store
        const userData = authStore.getVerificationData() || { firstName: '' }
        
        // If no verification data exists, store it
        if (!userData.email) {
          authStore.setVerificationData({
            email: form.email,
            firstName: userData.firstName || '',
            password: form.password
          })
        }
        
        // Send OTP
        await emailService.sendOTP(form.email, userData.firstName || '')
        
        // Redirect to verify email page
        router.push({
          name: 'verify-email',
          query: { email: form.email }
        })
      } catch (otpError) {
        console.error('Error sending OTP:', otpError)
        error.value = 'Failed to send verification code. Please try again.'
      }
    } else if (result.invalidCredentials) {
      error.value = 'Invalid email or password'
    } else if (result.errorCode === 'auth/visibility-check-was-unavailable') {
      error.value = 'Firebase authentication service is temporarily unavailable. Please try again in a moment.'
    } else if (result.errorCode === 'auth/too-many-requests') {
      error.value = 'Too many unsuccessful login attempts. Please try again later or reset your password.'
    } else if (result.errorCode === 'auth/network-request-failed') {
      error.value = 'Network error. Please check your internet connection and try again.'
    } else {
      error.value = authStore.error || 'Failed to login. Please try again.'
    }
  } catch (err) {
    console.error('Login error:', err)
    error.value = err.message || 'Failed to login. Please try again.'
  } finally {
    emailLoginLoading.value = false
  }
}

const loginWithGoogle = async () => {
  try {
    googleLoginLoading.value = true
    error.value = ''
    
    // Call the signInWithGoogle method which now handles both new and existing users
    const success = await authStore.signInWithGoogle({
      isRegistration: false,
      onNewUser: () => {
        console.log('New user detected during Google login')
        // For new Google users, we'll set the flag to show notification modal
        localStorage.setItem('showNotificationModal', 'true')
      }
    })
    
    // Check if user is authenticated after Google sign-in
    if (success && authStore.isAuthenticated) {
<<<<<<< HEAD
=======
      // For existing Google users, check if they need to configure notifications
      const userId = authStore.currentUser.userId
      const userRef = doc(db, "users", userId)
      const userDoc = await getDoc(userRef)
      
      if (userDoc.exists()) {
        const userData = userDoc.data()
        
        if (!userData.notificationsConfigured) {
          // Set flag to show notification modal
          localStorage.setItem('showNotificationModal', 'true')
          
          // Update user document to track that we've prompted for notifications
          await setDoc(userRef, {
            notificationsPrompted: true,
            updatedAt: new Date()
          }, { merge: true })
        }
      }
      
>>>>>>> 3de81feb
      redirectToDashboard(authStore.userRole)
    } else {
      error.value = authStore.error || 'Failed to login with Google. Please try again.'
    }
  } catch (err) {
    console.error('Google sign-in error:', err)
    error.value = err.message || 'Failed to login with Google. Please try again.'
  } finally {
    googleLoginLoading.value = false
  }
}

const redirectToDashboard = (userRole) => {
  console.log('Redirecting to dashboard. User role:', userRole)
  switch (userRole) {
    case 'admin':
      router.push({ name: 'AdminDashboard' })
      break
    case 'veterinary':
      router.push({ name: 'VetDashboard' })
      break
    case 'user':
    default:
      router.push({ name: 'UserDashboard' })
      break
  }
}

const goToHome = () => {
  router.push('/home')
}
</script>

<style scoped>
input[type="password"]::-ms-reveal,
input[type="password"]::-ms-clear {
  display: none;
}

.fade-enter-active,
.fade-leave-active {
  transition: opacity 0.5s ease;
}

.fade-enter-from,
.fade-leave-to {
  opacity: 0;
}

.fade-enter-to,
.fade-leave-from {
  opacity: 1;
}

.animation-container {
  width: 320px;
  height: 320px;
  display: flex;
  align-items: center;
  justify-content: center;
  margin-bottom: 10px;
}

.animation-container :deep(svg) {
  width: 100% !important;
  height: 100% !important;
  max-width: 320px !important;
  max-height: 320px !important;
}

@media (max-width: 640px) {
  .bg-white {
    border-radius: 1.5rem !important;
    margin: 0 0.5rem;
  }
  
  .min-h-screen {
    padding-top: 1rem;
  }

  input {
    height: 42px;
  }
}
</style><|MERGE_RESOLUTION|>--- conflicted
+++ resolved
@@ -356,8 +356,6 @@
     
     // Check if user is authenticated after Google sign-in
     if (success && authStore.isAuthenticated) {
-<<<<<<< HEAD
-=======
       // For existing Google users, check if they need to configure notifications
       const userId = authStore.currentUser.userId
       const userRef = doc(db, "users", userId)
@@ -378,7 +376,6 @@
         }
       }
       
->>>>>>> 3de81feb
       redirectToDashboard(authStore.userRole)
     } else {
       error.value = authStore.error || 'Failed to login with Google. Please try again.'
