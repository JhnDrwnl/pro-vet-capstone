--- conflicted
+++ resolved
@@ -1,103 +1,6 @@
 <!-- views/auth/ForgotPassword.vue.vue -->
 <template>
   <div class="min-h-screen flex items-center justify-center bg-white px-4 py-8">
-<<<<<<< HEAD
-  <div class="w-full max-w-4xl bg-white rounded-2xl shadow-lg overflow-hidden flex flex-col md:flex-row">
-    <!-- Left Side - Progress Steps (now blue) -->
-    <div class="w-full md:w-2/5 p-8 bg-blue-900 text-white">
-      <!-- Mobile Steps - Horizontal with equal spacing -->
-      <div class="md:hidden w-full mb-8 relative">
-        <div class="grid grid-cols-4 gap-4 px-4">
-          <!-- Progress Line -->
-          <div class="absolute top-[17px] left-[calc(8%+18px)] right-[calc(8%+18px)] h-[2px] bg-blue-700">
-            <!-- Completed line segments -->
-            <div 
-              class="absolute top-0 left-0 h-full bg-white transition-all duration-300"
-              :style="{ width: `${((currentStep - 1) / 3) * 100}%` }"
-            ></div>
-          </div>
-          <!-- Step 1 -->
-          <div class="flex flex-col items-center">
-            <div class="relative mb-2">
-              <div v-if="currentStep > 1" 
-                   class="w-9 h-9 rounded-full bg-green-500 flex items-center justify-center">
-                <CheckIcon class="w-5 h-5 text-white" />
-              </div>
-              <div v-else-if="currentStep === 1"
-                   class="w-9 h-9 rounded-full bg-white flex items-center justify-center">
-                <div class="w-3 h-3 rounded-full bg-blue-500"></div>
-              </div>
-              <div v-else
-                   class="w-9 h-9 rounded-full border-2 border-blue-300 flex items-center justify-center">
-                <div class="w-3 h-3 rounded-full bg-blue-300"></div>
-              </div>
-            </div>
-            <p class="text-xs text-blue-200 font-medium text-center">STEP 1</p>
-            <p class="text-sm font-medium text-center text-white">
-              Email
-            </p>
-          </div>
-  
-          <!-- Step 2 -->
-          <div class="flex flex-col items-center">
-            <div class="relative mb-2">
-              <div v-if="currentStep > 2" 
-                   class="w-9 h-9 rounded-full bg-green-500 flex items-center justify-center">
-                <CheckIcon class="w-5 h-5 text-white" />
-              </div>
-              <div v-else-if="currentStep === 2"
-                   class="w-9 h-9 rounded-full bg-white flex items-center justify-center">
-                <div class="w-3 h-3 rounded-full bg-blue-500"></div>
-              </div>
-              <div v-else
-                   class="w-9 h-9 rounded-full border-2 border-blue-300 flex items-center justify-center">
-                <div class="w-3 h-3 rounded-full bg-blue-300"></div>
-              </div>
-            </div>
-            <p class="text-xs text-blue-200 font-medium text-center">STEP 2</p>
-            <p class="text-sm font-medium text-center text-white">
-              Code
-            </p>
-          </div>
-  
-          <!-- Step 3 -->
-          <div class="flex flex-col items-center">
-            <div class="relative mb-2">
-              <div v-if="currentStep > 3" 
-                   class="w-9 h-9 rounded-full bg-green-500 flex items-center justify-center">
-                <CheckIcon class="w-5 h-5 text-white" />
-              </div>
-              <div v-else-if="currentStep === 3"
-                   class="w-9 h-9 rounded-full bg-white flex items-center justify-center">
-                <div class="w-3 h-3 rounded-full bg-blue-500"></div>
-              </div>
-              <div v-else
-                   class="w-9 h-9 rounded-full border-2 border-blue-300 flex items-center justify-center">
-                <div class="w-3 h-3 rounded-full bg-blue-300"></div>
-              </div>
-            </div>
-            <p class="text-xs text-blue-200 font-medium text-center">STEP 3</p>
-            <p class="text-sm font-medium text-center text-white">
-              Password
-            </p>
-          </div>
-  
-          <!-- Step 4 -->
-          <div class="flex flex-col items-center">
-            <div class="relative mb-2">
-              <div v-if="currentStep > 4" 
-                   class="w-9 h-9 rounded-full bg-green-500 flex items-center justify-center">
-                <CheckIcon class="w-5 h-5 text-white" />
-              </div>
-              <div v-else-if="currentStep === 4"
-                   class="w-9 h-9 rounded-full bg-white flex items-center justify-center">
-                <div class="w-3 h-3 rounded-full bg-blue-500"></div>
-              </div>
-              <div v-else
-                   class="w-9 h-9 rounded-full border-2 border-blue-300 flex items-center justify-center">
-                <div class="w-3 h-3 rounded-full bg-blue-300"></div>
-              </div>
-=======
     <div class="w-full max-w-4xl bg-white rounded-2xl shadow-lg overflow-hidden flex flex-col md:flex-row">
       <!-- Left Side - Progress Steps (blue) -->
       <div class="w-full md:w-2/5 p-8 bg-blue-900 text-white">
@@ -198,117 +101,9 @@
               <p class="text-sm font-medium text-center text-white">
                 Done
               </p>
->>>>>>> 3de81feb
-            </div>
-            <p class="text-xs text-blue-200 font-medium text-center">STEP 4</p>
-            <p class="text-sm font-medium text-center text-white">
-              Done
-            </p>
+            </div>
           </div>
         </div>
-<<<<<<< HEAD
-      </div>
-  
-      <!-- Desktop Steps - Vertical -->
-      <div class="hidden md:block relative">
-        <!-- Vertical line -->
-        <div class="absolute left-[17px] top-[30px] bottom-4 w-[2px] bg-blue-700">
-          <!-- Completed line segments -->
-          <div 
-            class="absolute top-0 w-full bg-white transition-all duration-300"
-            :style="{ height: `${(currentStep - 1) * 33.33}%` }"
-          ></div>
-        </div>
-  
-        <!-- Steps -->
-        <div class="space-y-8 relative">
-          <!-- Step 1 -->
-          <div class="flex items-start">
-            <div class="relative">
-              <div v-if="currentStep > 1" 
-                   class="w-9 h-9 rounded-full bg-green-500 flex items-center justify-center">
-                <CheckIcon class="w-5 h-5 text-white" />
-              </div>
-              <div v-else-if="currentStep === 1"
-                   class="w-9 h-9 rounded-full bg-white flex items-center justify-center">
-                <div class="w-3 h-3 rounded-full bg-blue-500"></div>
-              </div>
-              <div v-else
-                   class="w-9 h-9 rounded-full border-2 border-blue-300 flex items-center justify-center">
-                <div class="w-3 h-3 rounded-full bg-blue-300"></div>
-              </div>
-            </div>
-            <div class="ml-4">
-              <p class="text-xs text-blue-200 font-medium">STEP 1</p>
-              <p class="font-medium text-white">
-                Email Verification
-              </p>
-            </div>
-          </div>
-  
-          <!-- Step 2 -->
-          <div class="flex items-start">
-            <div class="relative">
-              <div v-if="currentStep > 2" 
-                   class="w-9 h-9 rounded-full bg-green-500 flex items-center justify-center">
-                <CheckIcon class="w-5 h-5 text-white" />
-              </div>
-              <div v-else-if="currentStep === 2"
-                   class="w-9 h-9 rounded-full bg-white flex items-center justify-center">
-                <div class="w-3 h-3 rounded-full bg-blue-500"></div>
-              </div>
-              <div v-else
-                   class="w-9 h-9 rounded-full border-2 border-blue-300 flex items-center justify-center">
-                <div class="w-3 h-3 rounded-full bg-blue-300"></div>
-              </div>
-            </div>
-            <div class="ml-4">
-              <p class="text-xs text-blue-200 font-medium">STEP 2</p>
-              <p class="font-medium text-white">
-                Code Verification
-              </p>
-            </div>
-          </div>
-  
-          <!-- Step 3 -->
-          <div class="flex items-start">
-            <div class="relative">
-              <div v-if="currentStep > 3" 
-                   class="w-9 h-9 rounded-full bg-green-500 flex items-center justify-center">
-                <CheckIcon class="w-5 h-5 text-white" />
-              </div>
-              <div v-else-if="currentStep === 3"
-                   class="w-9 h-9 rounded-full bg-white flex items-center justify-center">
-                <div class="w-3 h-3 rounded-full bg-blue-500"></div>
-              </div>
-              <div v-else
-                   class="w-9 h-9 rounded-full border-2 border-blue-300 flex items-center justify-center">
-                <div class="w-3 h-3 rounded-full bg-blue-300"></div>
-              </div>
-            </div>
-            <div class="ml-4">
-              <p class="text-xs text-blue-200 font-medium">STEP 3</p>
-              <p class="font-medium text-white">
-                New Password
-              </p>
-            </div>
-          </div>
-  
-          <!-- Step 4 -->
-          <div class="flex items-start">
-            <div class="relative">
-              <div v-if="currentStep > 4" 
-                   class="w-9 h-9 rounded-full bg-green-500 flex items-center justify-center">
-                <CheckIcon class="w-5 h-5 text-white" />
-              </div>
-              <div v-else-if="currentStep === 4"
-                   class="w-9 h-9 rounded-full bg-white flex items-center justify-center">
-                <div class="w-3 h-3 rounded-full bg-blue-500"></div>
-              </div>
-              <div v-else
-                   class="w-9 h-9 rounded-full border-2 border-blue-300 flex items-center justify-center">
-                <div class="w-3 h-3 rounded-full bg-blue-300"></div>
-=======
     
         <!-- Desktop Steps - Vertical -->
         <div class="hidden md:block relative">
@@ -416,65 +211,10 @@
                 <p class="font-medium text-white">
                   Confirmation
                 </p>
->>>>>>> 3de81feb
-              </div>
-            </div>
-            <div class="ml-4">
-              <p class="text-xs text-blue-200 font-medium">STEP 4</p>
-              <p class="font-medium text-white">
-                Confirmation
-              </p>
+              </div>
             </div>
           </div>
         </div>
-<<<<<<< HEAD
-      </div>
-  
-      <!-- Lottie Animation -->
-      <div class="w-full mt-12 hidden md:block">
-        <DotLottieVue
-          src="https://lottie.host/c8b6eda0-6211-4124-8483-f57f7cf9d0bc/k5Va8KyWd5.lottie"
-          autoplay
-          loop
-          class="w-full h-[250px]"
-        />
-      </div>
-    </div>
-  
-    <!-- Right Side - Forms with Dog Image - Changed background to blue-50 -->
-    <div class="w-full md:w-3/5 bg-blue-50 p-8 flex flex-col items-center justify-center relative overflow-hidden">
-      <!-- Form Container with Dog Image - Improved responsive positioning -->
-      <div class="relative w-full max-w-md flex flex-col items-center">
-        <!-- Dog Image - Reset position and increased height -->
-        <div class="w-64 h-32 -mb-8 mt-0 relative z-10 flex items-center justify-center">
-          <img 
-            src="@/assets/media/images/auth/doggy.png"
-            alt="Friendly dog"
-            class="w-full h-auto object-contain"
-          />
-        </div>
-  
-        <!-- Forms - Each step gets a white background - Increased top padding to push form down -->
-        <!-- Step 1: Email Input -->
-        <div v-if="currentStep === 1" class="space-y-6 bg-white p-6 pt-16 rounded-xl shadow-sm w-full relative z-0 mt-4">
-          <div class="text-center">
-            <h1 class="text-2xl font-semibold text-gray-900">Forgot password?</h1>
-            <p class="mt-2 text-sm text-gray-600">No worries, we'll send you reset instructions.</p>
-          </div>
-  
-          <form @submit.prevent="handleEmailSubmit" class="space-y-4">
-            <div>
-              <label for="email" class="block text-sm font-medium text-gray-700 mb-1">Email</label>
-              <input 
-                id="email"
-                v-model="email"
-                type="email"
-                required
-                class="w-full px-3 py-2 border border-gray-300 rounded-lg focus:outline-none"
-                placeholder="Enter your email"
-              >
-            </div>
-=======
     
         <!-- Lottie Animation -->
         <div class="w-full mt-12 hidden md:block">
@@ -533,71 +273,12 @@
               </div>
             </form>
     
->>>>>>> 3de81feb
             <button 
-              type="submit"
-              :disabled="loading"
-              class="w-full bg-blue-600 text-white py-2 px-4 rounded-lg hover:bg-blue-700 transition-colors disabled:opacity-50"
+              @click="$router.push('/auth/login')"
+              class="w-full text-sm text-gray-600 hover:text-gray-900 flex items-center justify-center gap-2"
             >
-              {{ loading ? 'Sending...' : 'Reset password' }}
+              <span class="text-sm">← Back to log in</span>
             </button>
-<<<<<<< HEAD
-            
-            <div v-if="error" class="text-red-500 text-sm text-center">
-              {{ error }}
-            </div>
-          </form>
-  
-          <button 
-            @click="$router.push('/auth/login')"
-            class="w-full text-sm text-gray-600 hover:text-gray-900 flex items-center justify-center gap-2"
-          >
-            <span class="text-sm">← Back to log in</span>
-          </button>
-        </div>
-  
-        <!-- Step 2: Verification Code -->
-        <div v-if="currentStep === 2" class="space-y-6 bg-white p-6 pt-16 rounded-xl shadow-sm w-full relative z-0 mt-4">
-          <div class="text-center">
-            <h1 class="text-2xl font-semibold text-gray-900">Password reset</h1>
-            <p class="mt-2 text-sm text-gray-600">We sent a code to {{ email }}</p>
-            <!-- Removed the expiration text line -->
-          </div>
-  
-          <!-- Responsive OTP Input Fields -->
-          <div class="flex flex-wrap justify-center px-2">
-            <div class="grid grid-cols-6 gap-1 sm:gap-2 w-full max-w-xs mx-auto">
-              <input 
-                v-for="(_, index) in 6" 
-                :key="index"
-                v-model="verificationCode[index]"
-                type="text"
-                maxlength="1"
-                class="w-full h-10 sm:h-12 border border-gray-300 rounded-lg text-center text-lg sm:text-xl focus:outline-none focus:ring-2 focus:ring-blue-500"
-                @input="handleCodeInput($event, index)"
-                @keydown.delete="handleBackspace($event, index)"
-                @paste="handlePaste($event)"
-                :aria-label="`Verification code digit ${index + 1}`"
-                ref="codeInputs"
-              >
-            </div>
-          </div>
-  
-          <button 
-            @click="handleVerificationSubmit"
-            class="w-full bg-blue-600 text-white py-2 px-4 rounded-lg hover:bg-blue-700 transition-colors disabled:opacity-50"
-            :disabled="!isCodeComplete || loading"
-          >
-            {{ loading ? 'Verifying...' : 'Continue' }}
-          </button>
-          
-          <div v-if="error" class="text-red-500 text-sm text-center">
-            {{ error }}
-          </div>
-  
-          <div class="text-center text-sm">
-            <p class="text-gray-600">Didn't receive the code?</p>
-=======
           </div>
     
           <!-- Step 2: Verification Code -->
@@ -723,142 +404,39 @@
               </div>
             </form>
     
->>>>>>> 3de81feb
             <button 
-              class="text-blue-500 hover:text-blue-700" 
-              @click="resendCode"
-              :disabled="resendTimer > 0 || loading"
+              @click="currentStep = 2"
+              class="w-full text-sm text-gray-600 hover:text-gray-900 flex items-center justify-center gap-2"
             >
-              {{ resendTimer > 0 ? `Resend code in ${formatTime(resendTimer)}` : 'Click to resend' }}
+              <span class="text-sm">← Back to previous step</span>
             </button>
           </div>
-<<<<<<< HEAD
-  
-          <button 
-            @click="currentStep = 1"
-            class="w-full text-sm text-gray-600 hover:text-gray-900 flex items-center justify-center gap-2"
-          >
-            <span class="text-sm">← Back to previous step</span>
-          </button>
-        </div>
-  
-        <!-- Step 3: New Password -->
-        <div v-if="currentStep === 3" class="space-y-6 bg-white p-6 pt-16 rounded-xl shadow-sm w-full relative z-0 mt-4">
-          <div class="text-center">
-            <h1 class="text-2xl font-semibold text-gray-900">Set new password</h1>
-            <p class="mt-2 text-sm text-gray-600">Must be at least 8 characters.</p>
-          </div>
-  
-          <form @submit.prevent="handlePasswordSubmit" class="space-y-4">
-            <div>
-              <label for="password" class="block text-sm font-medium text-gray-700 mb-1">Password</label>
-              <div class="relative">
-                <input 
-                  id="password"
-                  v-model="password"
-                  :type="showPassword ? 'text' : 'password'"
-                  required
-                  class="w-full px-3 py-2 border border-gray-300 rounded-lg focus:outline-none pr-10"
-                  placeholder="Enter your password"
-                >
-                <button 
-                  type="button"
-                  @click="showPassword = !showPassword"
-                  class="absolute right-3 top-1/2 -translate-y-1/2 text-gray-500 hover:text-gray-700"
-                  :aria-label="showPassword ? 'Hide password' : 'Show password'"
-                >
-                  <EyeIcon v-if="!showPassword" class="w-5 h-5" />
-                  <EyeOffIcon v-else class="w-5 h-5" />
-                </button>
-              </div>
-            </div>
-            <div>
-              <label for="confirmPassword" class="block text-sm font-medium text-gray-700 mb-1">Confirm password</label>
-              <div class="relative">
-                <input 
-                  id="confirmPassword"
-                  v-model="confirmPassword"
-                  :type="showConfirmPassword ? 'text' : 'password'"
-                  required
-                  class="w-full px-3 py-2 border border-gray-300 rounded-lg focus:outline-none pr-10"
-                  placeholder="Confirm your password"
-                >
-                <button 
-                  type="button"
-                  @click="showConfirmPassword = !showConfirmPassword"
-                  class="absolute right-3 top-1/2 -translate-y-1/2 text-gray-500 hover:text-gray-700"
-                  :aria-label="showConfirmPassword ? 'Hide confirm password' : 'Show confirm password'"
-                >
-                  <EyeIcon v-if="!showConfirmPassword" class="w-5 h-5" />
-                  <EyeOffIcon v-else class="w-5 h-5" />
-                </button>
-=======
     
           <!-- Step 4: Success -->
           <div v-if="currentStep === 4" class="space-y-6 bg-white p-6 pt-16 rounded-xl shadow-sm w-full relative z-0 mt-4">
             <div class="text-center">
               <div class="mx-auto w-12 h-12 rounded-full bg-green-100 flex items-center justify-center mb-4">
                 <CheckIcon class="w-6 h-6 text-green-600" />
->>>>>>> 3de81feb
-              </div>
-            </div>
-<<<<<<< HEAD
-            <button 
-              type="submit"
-              :disabled="loading"
-              class="w-full bg-blue-600 text-white py-2 px-4 rounded-lg hover:bg-blue-700 transition-colors disabled:opacity-50"
-=======
+              </div>
+              <h1 class="text-2xl font-semibold text-gray-900">All done!</h1>
+              <p class="mt-2 text-sm text-gray-600">Your password has been reset.</p>
+            </div>
     
             <button 
               @click="redirectToLogin"
               class="w-full bg-blue-600 text-white py-2 px-4 rounded-lg hover:bg-blue-700 transition-colors"
->>>>>>> 3de81feb
             >
-              {{ loading ? 'Resetting...' : 'Reset password' }}
+              Back to login
             </button>
-            
-            <div v-if="error" class="text-red-500 text-sm text-center">
-              {{ error }}
-            </div>
-          </form>
-  
-          <button 
-            @click="currentStep = 2"
-            class="w-full text-sm text-gray-600 hover:text-gray-900 flex items-center justify-center gap-2"
-          >
-            <span class="text-sm">← Back to previous step</span>
-          </button>
-        </div>
-  
-        <!-- Step 4: Success -->
-        <div v-if="currentStep === 4" class="space-y-6 bg-white p-6 pt-16 rounded-xl shadow-sm w-full relative z-0 mt-4">
-          <div class="text-center">
-            <div class="mx-auto w-12 h-12 rounded-full bg-green-100 flex items-center justify-center mb-4">
-              <CheckIcon class="w-6 h-6 text-green-600" />
-            </div>
-            <h1 class="text-2xl font-semibold text-gray-900">All done!</h1>
-            <p class="mt-2 text-sm text-gray-600">Your password has been reset.</p>
           </div>
-  
-          <button 
-            @click="redirectToLogin"
-            class="w-full bg-blue-600 text-white py-2 px-4 rounded-lg hover:bg-blue-700 transition-colors"
-          >
-            Back to login
-          </button>
         </div>
       </div>
     </div>
   </div>
-  </div>
-  </template>
+</template>
 
 <script setup>
-<<<<<<< HEAD
-import { ref, computed, onUnmounted } from 'vue'
-=======
 import { ref, computed, onUnmounted, watch, nextTick } from 'vue'
->>>>>>> 3de81feb
 import { useRoute, useRouter } from 'vue-router'
 import { CheckIcon, EyeIcon, EyeOffIcon } from 'lucide-vue-next'
 import { DotLottieVue } from '@lottiefiles/dotlottie-vue'
@@ -866,13 +444,8 @@
 import emailService from '@/services/emailService'
 
 // Constants
-<<<<<<< HEAD
-const OTP_EXPIRY_SECONDS = 120 // 2 minutes
-const OTP_EXPIRY_TEXT = '2 minutes'
-=======
 const OTP_EXPIRY_SECONDS = 300 // 5 minutes
 const OTP_EXPIRY_TEXT = '5 minutes'
->>>>>>> 3de81feb
 
 const route = useRoute()
 const router = useRouter()
@@ -889,13 +462,9 @@
 const showConfirmPassword = ref(false)
 const loading = ref(false)
 const error = ref('')
-<<<<<<< HEAD
-const resendTimer = ref(0)
-=======
 const verificationStatus = ref('')
 const resendTimer = ref(120) // 2 minutes cooldown for resend (matching VerifyEmail)
 const otpExpiryTime = ref(OTP_EXPIRY_SECONDS)
->>>>>>> 3de81feb
 let resendInterval = null
 let expiryInterval = null
 
@@ -920,19 +489,6 @@
     loading.value = true
     error.value = ''
     
-<<<<<<< HEAD
-    // Send password reset OTP via email service directly
-    await emailService.sendPasswordResetOTP(email.value)
-    
-    // Move to verification step
-    currentStep.value = 2
-    startResendTimer()
-  } catch (err) {
-    console.error('Failed to send verification code:', err)
-    error.value = err.message || 'Failed to send verification code. Please try again.'
-  } finally {
-    loading.value = false
-=======
     try {
       // Send password reset OTP via email service with retry logic
       await sendPasswordResetOTPWithRetry(email.value)
@@ -992,7 +548,6 @@
         console.log(`Retrying send OTP (${retryCount}/${maxRetries})...`)
       }
     }
->>>>>>> 3de81feb
   }
   
   throw lastError
@@ -1079,45 +634,6 @@
   try {
     loading.value = true
     error.value = ''
-<<<<<<< HEAD
-    
-    // Just move to the next step without verifying
-    // We'll verify in the final step
-    currentStep.value = 3
-  } catch (err) {
-    console.error('Verification failed:', err)
-    error.value = err.message || 'Invalid or expired verification code. Please try again.'
-  } finally {
-    loading.value = false
-  }
-}
-
-const handlePasswordSubmit = async () => {
-  if (password.value.length < 8) {
-    error.value = 'Password must be at least 8 characters long'
-    return
-  }
-  
-  if (password.value !== confirmPassword.value) {
-    error.value = 'Passwords do not match!'
-    return
-  }
-
-  try {
-    loading.value = true
-    error.value = ''
-    
-    const code = verificationCode.value.join('')
-    
-    // Skip the separate verification step and directly call resetPasswordWithOTP
-    // This will handle both verification and password reset in one step
-    await emailService.resetPasswordWithOTP(email.value, code, password.value)
-    
-    currentStep.value = 4
-  } catch (err) {
-    console.error('Failed to reset password:', err)
-    error.value = err.message || 'Failed to reset password. Please try again.'
-=======
     verificationStatus.value = ''
     
     const code = verificationCode.value.join('')
@@ -1171,49 +687,11 @@
     console.error('Verification failed:', err)
     error.value = err.message || 'Invalid verification code. Please try again.'
     verificationStatus.value = 'invalid'
->>>>>>> 3de81feb
   } finally {
     loading.value = false
   }
 }
 
-<<<<<<< HEAD
-// Format time from seconds to M:SS
-const formatTime = (seconds) => {
-  const minutes = Math.floor(seconds / 60);
-  const remainingSeconds = seconds % 60;
-  return `${minutes}:${remainingSeconds.toString().padStart(2, '0')}`;
-};
-
-const startResendTimer = () => {
-  // Use the constant instead of hardcoding the value
-  resendTimer.value = OTP_EXPIRY_SECONDS
-  clearInterval(resendInterval)
-  
-  resendInterval = setInterval(() => {
-    if (resendTimer.value > 0) {
-      resendTimer.value--
-    } else {
-      clearInterval(resendInterval)
-    }
-  }, 1000)
-}
-
-const resendCode = async () => {
-  try {
-    loading.value = true
-    error.value = ''
-    
-    // Resend password reset OTP via email service
-    await emailService.sendPasswordResetOTP(email.value)
-    
-    startResendTimer()
-  } catch (err) {
-    console.error('Failed to resend code:', err)
-    error.value = err.message || 'Failed to resend verification code. Please try again.'
-  } finally {
-    loading.value = false
-=======
 // Retry logic for verifying OTP
 const verifyOTPWithRetry = async (userEmail, code, maxRetries = 2) => {
   let retryCount = 0
@@ -1232,20 +710,11 @@
         console.log(`Retrying verify OTP (${retryCount}/${maxRetries})...`)
       }
     }
->>>>>>> 3de81feb
   }
   
   throw lastError
 }
 
-<<<<<<< HEAD
-// Redirect to login with email prefilled
-const redirectToLogin = () => {
-  router.push({
-    path: '/auth/login',
-    query: { email: email.value }
-  })
-=======
 const handlePasswordSubmit = async () => {
   if (password.value.length < 8) {
     error.value = 'Password must be at least 8 characters long'
@@ -1293,7 +762,6 @@
   } finally {
     loading.value = false
   }
->>>>>>> 3de81feb
 }
 
 // Retry logic for resetting password
@@ -1466,13 +934,4 @@
   appearance: none;
   border-radius: 0.5rem;
 }
-
-/* Remove focus ring styles and use browser defaults */
-input:focus {
-outline: none;
-}
-
-button:disabled {
-opacity: 1; /* Keep the button text visible even when disabled */
-}
 </style>