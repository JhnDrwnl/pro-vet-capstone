// src/services/emailService.js
import axios from 'axios'

// Update this to point to your actual backend server
const API_URL = process.env.VUE_APP_API_URL || 'http://localhost:3000/api'

class EmailService {
  constructor() {
    this.client = axios.create({
      baseURL: API_URL,
<<<<<<< HEAD
      timeout: 10000,
=======
      timeout: 15000, // Increased timeout to 15 seconds
>>>>>>> 3de81feb
      headers: {
        'Content-Type': 'application/json'
      },
      // Add withCredentials if you need to send cookies
      withCredentials: false
    })
    
    // Add response interceptor to handle common errors
    this.client.interceptors.response.use(
      response => response,
      error => {
        console.error('Email service error:', error.response?.data || error.message)
        
        // Enhance error message based on status code
        if (error.response) {
          const status = error.response.status
          const message = error.response.data?.message || 'Unknown error'
          
<<<<<<< HEAD
          if (status === 400 && message.includes('expired')) {
            error.message = 'Verification code has expired. Please request a new one.'
=======
          if (status === 400) {
            // Distinguish between invalid and expired OTPs
            if (message.includes('expired') && !message.includes('Invalid')) {
              error.message = 'Verification code has expired. Please request a new one.'
              error.status = 'expired'
            } else if (message.includes('Invalid')) {
              error.message = 'The verification code you entered is incorrect. Please try again.'
              error.status = 'invalid'
            } else {
              error.message = message
            }
>>>>>>> 3de81feb
          } else if (status === 404) {
            error.message = 'Service not available. Please try again later.'
          } else if (status >= 500) {
            error.message = 'Server error. Please try again later.'
          } else {
            error.message = message
          }
<<<<<<< HEAD
=======
        } else if (error.code === 'ECONNABORTED') {
          // Handle timeout specifically
          error.message = 'Request timed out. The server might be busy, but your request may still be processing.'
>>>>>>> 3de81feb
        }
        
        return Promise.reject(error)
      }
    )
  }

<<<<<<< HEAD
  async sendOTP(email, firstName) {
    try {
      const response = await this.client.post('/auth/send-otp', {
        email,
        firstName,
        purpose: 'verification'
      })
      return response.data
    } catch (error) {
      console.error('Send OTP error:', error)
      throw error
=======
  // Helper method to implement retry logic
  async retryRequest(requestFn, maxRetries = 2) {
    let retryCount = 0
    let lastError = null

    while (retryCount <= maxRetries) {
      try {
        return await requestFn()
      } catch (error) {
        lastError = error
        
        // Don't retry if it's a client error (4xx) other than timeout
        if (error.response && error.response.status >= 400 && error.response.status < 500 && 
            error.code !== 'ECONNABORTED') {
          throw error
        }
        
        retryCount++
        if (retryCount <= maxRetries) {
          // Exponential backoff
          const delay = 1000 * Math.pow(2, retryCount - 1)
          console.log(`Retrying request (${retryCount}/${maxRetries}) after ${delay}ms...`)
          await new Promise(resolve => setTimeout(resolve, delay))
        }
      }
>>>>>>> 3de81feb
    }
    
    throw lastError
  }

<<<<<<< HEAD
  async resendOTP(email, firstName) {
    try {
=======
  async sendOTP(email, firstName) {
    return this.retryRequest(async () => {
      const response = await this.client.post('/auth/send-otp', {
        email,
        firstName,
        purpose: 'verification'
      })
      return response.data
    })
  }

  async resendOTP(email, firstName) {
    return this.retryRequest(async () => {
>>>>>>> 3de81feb
      const response = await this.client.post('/auth/resend-otp', {
        email,
        firstName,
        purpose: 'verification'
      })
      return response.data
<<<<<<< HEAD
    } catch (error) {
      console.error('Resend OTP error:', error)
      throw error
    }
  }

  async verifyOTP(email, otp, purpose = 'verification') {
    try {
=======
    })
  }

  async verifyOTP(email, otp, purpose = 'verification') {
    return this.retryRequest(async () => {
>>>>>>> 3de81feb
      const response = await this.client.post('/auth/verify-otp', {
        email,
        otp,
        purpose
      })
      return response.data
<<<<<<< HEAD
    } catch (error) {
      console.error('Verify OTP error:', error)
      throw error
    }
  }

  async sendPasswordResetOTP(email) {
    try {
=======
    })
  }

  async sendPasswordResetOTP(email) {
    return this.retryRequest(async () => {
>>>>>>> 3de81feb
      const response = await this.client.post('/auth/send-otp', {
        email,
        purpose: 'password-reset'
      })
      return response.data
<<<<<<< HEAD
    } catch (error) {
      console.error('Send password reset OTP error:', error)
      throw error
    }
  }

  async resetPasswordWithOTP(email, otp, newPassword) {
    try {
=======
    })
  }

  async resetPasswordWithOTP(email, otp, newPassword) {
    console.log('Sending password reset request with:', { 
      email, 
      otpProvided: !!otp, 
      passwordLength: newPassword?.length 
    })
    
    return this.retryRequest(async () => {
>>>>>>> 3de81feb
      const response = await this.client.post('/auth/reset-password', {
        email,
        otp,
        newPassword
      })
      return response.data
<<<<<<< HEAD
    } catch (error) {
      console.error('Reset password error:', error)
      throw error
    }
=======
    })
>>>>>>> 3de81feb
  }
}

export default new EmailService()<|MERGE_RESOLUTION|>--- conflicted
+++ resolved
@@ -8,11 +8,7 @@
   constructor() {
     this.client = axios.create({
       baseURL: API_URL,
-<<<<<<< HEAD
-      timeout: 10000,
-=======
       timeout: 15000, // Increased timeout to 15 seconds
->>>>>>> 3de81feb
       headers: {
         'Content-Type': 'application/json'
       },
@@ -31,10 +27,6 @@
           const status = error.response.status
           const message = error.response.data?.message || 'Unknown error'
           
-<<<<<<< HEAD
-          if (status === 400 && message.includes('expired')) {
-            error.message = 'Verification code has expired. Please request a new one.'
-=======
           if (status === 400) {
             // Distinguish between invalid and expired OTPs
             if (message.includes('expired') && !message.includes('Invalid')) {
@@ -46,7 +38,6 @@
             } else {
               error.message = message
             }
->>>>>>> 3de81feb
           } else if (status === 404) {
             error.message = 'Service not available. Please try again later.'
           } else if (status >= 500) {
@@ -54,12 +45,9 @@
           } else {
             error.message = message
           }
-<<<<<<< HEAD
-=======
         } else if (error.code === 'ECONNABORTED') {
           // Handle timeout specifically
           error.message = 'Request timed out. The server might be busy, but your request may still be processing.'
->>>>>>> 3de81feb
         }
         
         return Promise.reject(error)
@@ -67,19 +55,6 @@
     )
   }
 
-<<<<<<< HEAD
-  async sendOTP(email, firstName) {
-    try {
-      const response = await this.client.post('/auth/send-otp', {
-        email,
-        firstName,
-        purpose: 'verification'
-      })
-      return response.data
-    } catch (error) {
-      console.error('Send OTP error:', error)
-      throw error
-=======
   // Helper method to implement retry logic
   async retryRequest(requestFn, maxRetries = 2) {
     let retryCount = 0
@@ -105,16 +80,11 @@
           await new Promise(resolve => setTimeout(resolve, delay))
         }
       }
->>>>>>> 3de81feb
     }
     
     throw lastError
   }
 
-<<<<<<< HEAD
-  async resendOTP(email, firstName) {
-    try {
-=======
   async sendOTP(email, firstName) {
     return this.retryRequest(async () => {
       const response = await this.client.post('/auth/send-otp', {
@@ -128,66 +98,33 @@
 
   async resendOTP(email, firstName) {
     return this.retryRequest(async () => {
->>>>>>> 3de81feb
       const response = await this.client.post('/auth/resend-otp', {
         email,
         firstName,
         purpose: 'verification'
       })
       return response.data
-<<<<<<< HEAD
-    } catch (error) {
-      console.error('Resend OTP error:', error)
-      throw error
-    }
-  }
-
-  async verifyOTP(email, otp, purpose = 'verification') {
-    try {
-=======
     })
   }
 
   async verifyOTP(email, otp, purpose = 'verification') {
     return this.retryRequest(async () => {
->>>>>>> 3de81feb
       const response = await this.client.post('/auth/verify-otp', {
         email,
         otp,
         purpose
       })
       return response.data
-<<<<<<< HEAD
-    } catch (error) {
-      console.error('Verify OTP error:', error)
-      throw error
-    }
-  }
-
-  async sendPasswordResetOTP(email) {
-    try {
-=======
     })
   }
 
   async sendPasswordResetOTP(email) {
     return this.retryRequest(async () => {
->>>>>>> 3de81feb
       const response = await this.client.post('/auth/send-otp', {
         email,
         purpose: 'password-reset'
       })
       return response.data
-<<<<<<< HEAD
-    } catch (error) {
-      console.error('Send password reset OTP error:', error)
-      throw error
-    }
-  }
-
-  async resetPasswordWithOTP(email, otp, newPassword) {
-    try {
-=======
     })
   }
 
@@ -199,21 +136,13 @@
     })
     
     return this.retryRequest(async () => {
->>>>>>> 3de81feb
       const response = await this.client.post('/auth/reset-password', {
         email,
         otp,
         newPassword
       })
       return response.data
-<<<<<<< HEAD
-    } catch (error) {
-      console.error('Reset password error:', error)
-      throw error
-    }
-=======
     })
->>>>>>> 3de81feb
   }
 }
 
